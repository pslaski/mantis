<<<<<<< HEAD
import java.io.PrintWriter
=======
enablePlugins(JavaAppPackaging)
>>>>>>> ce0d879a

val commonSettings = Seq(
  name := "etc-client",
  version := "0.1",
  scalaVersion := "2.12.1"
)

val dep = {
  val akkaVersion = "2.4.17"
  val akkaHttpVersion = "10.0.3"
  val circeVersion = "0.7.0"

  Seq(
    "com.typesafe.akka" %% "akka-actor" % akkaVersion,
    "com.typesafe.akka" %% "akka-agent" % akkaVersion,
    "com.typesafe.akka" %% "akka-slf4j" % akkaVersion,
    "com.typesafe.akka" %% "akka-testkit" % akkaVersion,
    "com.typesafe.akka" %% "akka-http" % akkaHttpVersion,
    "com.typesafe.akka" %% "akka-http-spray-json" % akkaHttpVersion,
    "com.typesafe.akka" %% "akka-http-testkit" % akkaHttpVersion % "it,test",
    "io.suzaku" %% "boopickle" % "1.2.6",
    "org.consensusresearch" %% "scrypto" % "1.2.0-RC3",
    "com.madgag.spongycastle" % "core" % "1.54.0.0",
    "org.iq80.leveldb" % "leveldb" % "0.9",
    "org.scorexfoundation" %% "iodb" % "0.2.0",
    "ch.qos.logback" % "logback-classic" % "1.1.9",
    "org.scalatest" %% "scalatest" % "3.0.1" % "it,test",
    "org.scalacheck" %% "scalacheck" % "1.13.4" % "it,test",
    "org.scalacheck" %% "scalacheck" % "1.13.4" % "it,test",
    "org.scorexfoundation" %% "iodb" % "0.2.0",
    "ch.qos.logback" % "logback-classic" % "1.1.9",
    "org.jline" % "jline" % "3.1.2",
    "org.scala-lang.modules" %% "scala-parser-combinators" % "1.0.5",
    "io.circe" %% "circe-core" % circeVersion,
    "io.circe" %% "circe-generic" % circeVersion,
    "io.circe" %% "circe-parser" % circeVersion,
    "io.circe" %% "circe-generic-extras" % circeVersion,
    "com.miguno.akka" %% "akka-mock-scheduler" % "0.5.1" % "it,test"
  )
}

lazy val solidityCompileTask = TaskKey[Unit]("solidityCompile", "Compiles solidity contracts")

solidityCompileTask := {
  import sys.process._

  val contractsDir = baseDirectory.value / "src" / "evmTest" / "resources" / "solidity"
  val outDir = baseDirectory.value / "target" / "contracts"

  (contractsDir ** "*.sol").get.foreach { f =>
    Seq("solc", f.getPath, "--bin", "-o", outDir.getPath).!!

    // this is a temporary workaround, see: https://github.com/ethereum/solidity/issues/1732
    val abiOut = Seq("solc", f.getPath, "--abi").!!
    val abisLines = abiOut.split("\n").sliding(4, 4)
    abisLines.foreach { abiLines =>
      val contractName = abiLines(1)
        .replace(f.getPath, "")
        .dropWhile(_ != ':').drop(1)
        .takeWhile(_ != ' ')
      new PrintWriter(outDir / s"$contractName.abi") {
        write(abiLines.drop(3).mkString); close()
      }
    }
  }
}

val Integration = config("it") extend Test

val Evm = config("evm") extend Test

val root = project.in(file("."))
<<<<<<< HEAD
    .configs(Integration)
    .configs(Evm)
    .settings(commonSettings: _*)
    .settings(libraryDependencies ++= dep)
    .settings(inConfig(Integration)(Defaults.testSettings) : _*)
    .settings(inConfig(Evm)(Defaults.testSettings) : _*)
=======
  .configs(Integration)
  .settings(commonSettings: _*)
  .settings(libraryDependencies ++= dep)
  .settings(inConfig(Integration)(Defaults.testSettings) : _*)

>>>>>>> ce0d879a

scalacOptions := Seq(
  "-unchecked",
  "-deprecation",
  "-feature",
  "-Xfatal-warnings"
)

testOptions in Test += Tests.Argument("-oD")

(test in Evm) := (test in Evm).dependsOn(solidityCompileTask).value
(sourceDirectory in Evm) := baseDirectory.value / "src" / "evmTest"

(scalastyleConfig in Test) := baseDirectory.value / "scalastyle-test-config.xml"
scalastyleSources in Test ++= {(unmanagedSourceDirectories in Integration).value}<|MERGE_RESOLUTION|>--- conflicted
+++ resolved
@@ -1,8 +1,6 @@
-<<<<<<< HEAD
 import java.io.PrintWriter
-=======
+
 enablePlugins(JavaAppPackaging)
->>>>>>> ce0d879a
 
 val commonSettings = Seq(
   name := "etc-client",
@@ -75,20 +73,12 @@
 val Evm = config("evm") extend Test
 
 val root = project.in(file("."))
-<<<<<<< HEAD
     .configs(Integration)
     .configs(Evm)
     .settings(commonSettings: _*)
     .settings(libraryDependencies ++= dep)
     .settings(inConfig(Integration)(Defaults.testSettings) : _*)
     .settings(inConfig(Evm)(Defaults.testSettings) : _*)
-=======
-  .configs(Integration)
-  .settings(commonSettings: _*)
-  .settings(libraryDependencies ++= dep)
-  .settings(inConfig(Integration)(Defaults.testSettings) : _*)
-
->>>>>>> ce0d879a
 
 scalacOptions := Seq(
   "-unchecked",
