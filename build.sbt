enablePlugins(JavaAppPackaging)

val commonSettings = Seq(
  name := "etc-client",
  version := "0.1",
  scalaVersion := "2.12.1"
)

val dep = {
  val akkaVersion = "2.4.17"
  val akkaHttpVersion = "10.0.3"

  Seq(
    "com.typesafe.akka" %% "akka-actor" % akkaVersion,
    "com.typesafe.akka" %% "akka-agent" % akkaVersion,
    "com.typesafe.akka" %% "akka-slf4j" % akkaVersion,
    "com.typesafe.akka" %% "akka-testkit" % akkaVersion,
    "com.typesafe.akka" %% "akka-http" % akkaHttpVersion,
    "com.typesafe.akka" %% "akka-http-spray-json" % akkaHttpVersion,
    "com.typesafe.akka" %% "akka-http-testkit" % akkaHttpVersion % "it,test",
    "org.consensusresearch" %% "scrypto" % "1.2.0-RC3",
    "com.madgag.spongycastle" % "core" % "1.54.0.0",
    "org.iq80.leveldb" % "leveldb" % "0.9",
    "org.scorexfoundation" %% "iodb" % "0.2.0",
    "ch.qos.logback" % "logback-classic" % "1.1.9",
    "org.scalatest" %% "scalatest" % "3.0.1" % "it,test",
    "org.scalacheck" %% "scalacheck" % "1.13.4" % "it,test",
    "com.miguno.akka" %% "akka-mock-scheduler" % "0.5.1" % "it,test"
  )
}

val Integration = config("it") extend Test

val root = project.in(file("."))
  .configs(Integration)
  .settings(commonSettings: _*)
  .settings(libraryDependencies ++= dep)
  .settings(inConfig(Integration)(Defaults.testSettings) : _*)

<<<<<<< HEAD
scalacOptions := Seq("-unchecked", "-deprecation", "-feature")
=======
scalacOptions := Seq(
  "-unchecked",
  "-deprecation",
  "-feature",
  "-Xfatal-warnings"
)

testOptions in Test += Tests.Argument("-oD")
>>>>>>> 39611a18

(scalastyleConfig in Test) := baseDirectory.value / "scalastyle-test-config.xml"
scalastyleSources in Test ++= {(unmanagedSourceDirectories in Integration).value}<|MERGE_RESOLUTION|>--- conflicted
+++ resolved
@@ -37,9 +37,7 @@
   .settings(libraryDependencies ++= dep)
   .settings(inConfig(Integration)(Defaults.testSettings) : _*)
 
-<<<<<<< HEAD
-scalacOptions := Seq("-unchecked", "-deprecation", "-feature")
-=======
+
 scalacOptions := Seq(
   "-unchecked",
   "-deprecation",
@@ -48,7 +46,6 @@
 )
 
 testOptions in Test += Tests.Argument("-oD")
->>>>>>> 39611a18
 
 (scalastyleConfig in Test) := baseDirectory.value / "scalastyle-test-config.xml"
 scalastyleSources in Test ++= {(unmanagedSourceDirectories in Integration).value}