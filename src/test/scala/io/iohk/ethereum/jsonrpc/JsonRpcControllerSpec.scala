--- conflicted
+++ resolved
@@ -1,19 +1,17 @@
 package io.iohk.ethereum.jsonrpc
 
-<<<<<<< HEAD
 import io.circe.Json.JString
+import io.iohk.ethereum.Fixtures
+import io.iohk.ethereum.db.components.{SharedEphemDataSources, Storages}
+import io.iohk.ethereum.db.storage.AppStateStorage
+import io.iohk.ethereum.domain.{Block, BlockchainImpl}
 import io.iohk.ethereum.jsonrpc.EthService.{ProtocolVersionResponse, SyncingResponse}
 import io.iohk.ethereum.jsonrpc.JsonRpcController.JsonRpcConfig
-=======
-import io.iohk.ethereum.Fixtures
-import io.iohk.ethereum.db.components.{SharedEphemDataSources, Storages}
-import io.iohk.ethereum.domain.{Block, BlockchainImpl}
 import io.iohk.ethereum.jsonrpc.JsonSerializers.{OptionNoneToJNullSerializer, QuantitiesSerializer, UnformattedDataJsonSerializer}
+import io.iohk.ethereum.jsonrpc.NetService.{ListeningResponse, PeerCountResponse, VersionResponse}
 import io.iohk.ethereum.network.p2p.messages.PV62.BlockBody
+import io.iohk.ethereum.utils.Config
 import org.json4s.{DefaultFormats, Extraction, Formats}
->>>>>>> 3bc6831b
-import io.iohk.ethereum.jsonrpc.NetService.{ListeningResponse, PeerCountResponse, VersionResponse}
-import io.iohk.ethereum.utils.Config
 import org.json4s.JsonAST._
 import org.json4s.JsonDSL._
 import org.scalamock.scalatest.MockFactory
@@ -92,8 +90,6 @@
   }
 
   it should "eth_protocolVersion" in new TestSetup {
-    (ethService.protocolVersion _).expects(*).returning(Future.successful(ProtocolVersionResponse("0x3f")))
-
     val rpcRequest = JsonRpcRequest("2.0", "eth_protocolVersion", None, Some(1))
 
     val response = Await.result(jsonRpcController.handleRequest(rpcRequest), Duration.Inf)
@@ -104,9 +100,10 @@
     response.result shouldBe Some(JString("0x3f"))
   }
 
-<<<<<<< HEAD
   it should "eth_syncing" in new TestSetup {
-    (ethService.syncing _).expects(*).returning(Future.successful(SyncingResponse(100, 200, 300)))
+    (appStateStorage.getSyncStartingBlock _).expects().returning(100)
+    (appStateStorage.getBestBlockNumber _).expects().returning(200)
+    (appStateStorage.getEstimatedHighestBlock _).expects().returning(300)
 
     val rpcRequest = JsonRpcRequest("2.0", "eth_syncing", None, Some(1))
 
@@ -134,12 +131,7 @@
     web3Response.result shouldBe Some(JString("etc-client/v0.1"))
   }
 
-  trait TestSetup extends MockFactory {
-    def config: JsonRpcConfig = Config.Network.Rpc
-
-    val web3Service = new Web3Service
-    val ethService = mock[EthService]
-=======
+
   it should "handle eth_getBlockTransactionCountByHash request" in new TestSetup {
     val blockToRequest = Block(Fixtures.Blocks.Block3125369.header, Fixtures.Blocks.Block3125369.body)
 
@@ -214,13 +206,16 @@
     response.result shouldBe Some(expectedUncleBlockResponse)
   }
 
+
   trait TestSetup extends MockFactory {
+    def config: JsonRpcConfig = Config.Network.Rpc
+
     val storagesInstance = new SharedEphemDataSources with Storages.DefaultStorages
     val blockchain = BlockchainImpl(storagesInstance.storages)
 
+    val appStateStorage = mock[AppStateStorage]
     val web3Service = new Web3Service
-    val ethService = new EthService(blockchain)
->>>>>>> 3bc6831b
+    val ethService = new EthService(blockchain, appStateStorage)
     val netService = mock[NetService]
     val jsonRpcController = new JsonRpcController(web3Service, netService, ethService, config)
   }
