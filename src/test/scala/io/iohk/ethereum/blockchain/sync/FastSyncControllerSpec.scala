package io.iohk.ethereum.blockchain.sync

import java.net.InetSocketAddress

import scala.concurrent.ExecutionContext.Implicits.global
import scala.concurrent.duration._

import akka.actor.{PoisonPill, Terminated, ActorSystem, Props}
import akka.agent.Agent
import akka.testkit.{TestProbe, TestActorRef}
import akka.util.ByteString
import com.miguno.akka.testing.VirtualTime
import io.iohk.ethereum.crypto
import io.iohk.ethereum.db.dataSource.EphemDataSource
import io.iohk.ethereum.db.storage._
import io.iohk.ethereum.domain.BlockHeader
import io.iohk.ethereum.network.PeerActor
import io.iohk.ethereum.network.PeerManagerActor.{Peer, PeersResponse, GetPeers}
import io.iohk.ethereum.network.p2p.messages.PV62._
import io.iohk.ethereum.network.p2p.messages.PV63.{Receipts, GetReceipts, GetNodeData, NodeData}
import io.iohk.ethereum.network.p2p.messages.CommonMessages.Status
import io.iohk.ethereum.utils.{BlockchainStatus, ServerStatus, NodeStatus}
import org.scalatest.{Matchers, FlatSpec}
import org.spongycastle.util.encoders.Hex

class FastSyncControllerSpec extends FlatSpec with Matchers {

  "FastSyncController" should "download target block and request state nodes" in new TestSetup {
    val peer1 = TestProbe()(system)
    val peer2 = TestProbe()(system)

    time.advance(1.seconds)

    peerManager.expectMsg(GetPeers)
    peerManager.reply(PeersResponse(Seq(
      Peer(new InetSocketAddress("127.0.0.1", 0), peer1.ref),
      Peer(new InetSocketAddress("127.0.0.1", 0), peer2.ref))))

    val peer1Status= Status(1, 1, 1, ByteString("peer1_bestHash"), ByteString("unused"))
    peer1.expectMsg(PeerActor.GetStatus)
    peer1.reply(PeerActor.StatusResponse(PeerActor.Status.Handshaked(peer1Status)))

    val peer2Status= Status(1, 1, 1, ByteString("peer2_bestHash"), ByteString("unused"))
    peer2.expectMsg(PeerActor.GetStatus)
    peer2.reply(PeerActor.StatusResponse(PeerActor.Status.Handshaked(peer2Status)))

    fastSyncController ! FastSyncController.StartFastSync

    peer1.expectMsg(PeerActor.Subscribe(Set(BlockHeaders.code)))
    peer1.expectMsg(PeerActor.SendMessage(GetBlockHeaders(Right(ByteString("peer1_bestHash")), 1, 0, reverse = false)))
    peer1.reply(PeerActor.MessageReceived(BlockHeaders(Seq(baseBlockHeader.copy(number = 300000)))))
    peer1.expectMsg(PeerActor.Unsubscribe)

    peer2.expectMsg(PeerActor.Subscribe(Set(BlockHeaders.code)))
    peer2.expectMsg(PeerActor.SendMessage(GetBlockHeaders(Right(ByteString("peer2_bestHash")), 1, 0, reverse = false)))
    peer2.reply(PeerActor.MessageReceived(BlockHeaders(Seq(baseBlockHeader.copy(number = 400000)))))
    peer2.expectMsg(PeerActor.Unsubscribe)

    val expectedTargetBlock = 399500

    peer1.expectNoMsg()

    val targetBlockHeader = baseBlockHeader.copy(number = expectedTargetBlock)
    peer2.expectMsg(PeerActor.Subscribe(Set(BlockHeaders.code)))
    peer2.expectMsg(PeerActor.SendMessage(GetBlockHeaders(Left(expectedTargetBlock), 1, 0, reverse = false)))
    peer2.reply(PeerActor.MessageReceived(BlockHeaders(Seq(targetBlockHeader))))

    nodeStatusHolder.send(_.copy(blockchainStatus = BlockchainStatus(
      targetBlockHeader.difficulty,
      targetBlockHeader.hash,
      targetBlockHeader.number)))

    peer1.ref ! PoisonPill

    peer2.expectMsg(PeerActor.Unsubscribe)

    peer2.expectMsg(PeerActor.SendMessage(GetNodeData(Seq(targetBlockHeader.stateRoot))))
    peer2.expectMsg(PeerActor.Subscribe(Set(NodeData.code)))
  }

  it should "download target block, request state, blocks and finish when downloaded" in new TestSetup {
    val peer1 = TestProbe()(system)
    val peer2 = TestProbe()(system)

    val expectedTargetBlock = 399500
    val targetBlockHeader = baseBlockHeader.copy(
      number = expectedTargetBlock,
      stateRoot = ByteString(Hex.decode("deae1dfad5ec8dcef15915811e1f044d2543674fd648f94345231da9fc2646cc")))

    nodeStatusHolder.send(_.copy(blockchainStatus = BlockchainStatus(
      targetBlockHeader.difficulty,
      ByteString("not the target"),
      targetBlockHeader.number - 1)))

    time.advance(1.seconds)

    peerManager.expectMsg(GetPeers)
    peerManager.reply(PeersResponse(Seq(
      Peer(new InetSocketAddress("127.0.0.1", 0), peer1.ref),
      Peer(new InetSocketAddress("127.0.0.1", 0), peer2.ref))))

    val peer1Status= Status(1, 1, 1, ByteString("peer1_bestHash"), ByteString("unused"))
    peer1.expectMsg(PeerActor.GetStatus)
    peer1.reply(PeerActor.StatusResponse(PeerActor.Status.Handshaked(peer1Status)))

    val peer2Status= Status(1, 1, 1, ByteString("peer2_bestHash"), ByteString("unused"))
    peer2.expectMsg(PeerActor.GetStatus)
    peer2.reply(PeerActor.StatusResponse(PeerActor.Status.Handshaked(peer2Status)))

    fastSyncController ! FastSyncController.StartFastSync

    peer1.expectMsg(PeerActor.Subscribe(Set(BlockHeaders.code)))
    peer1.expectMsg(PeerActor.SendMessage(GetBlockHeaders(Right(ByteString("peer1_bestHash")), 1, 0, reverse = false)))
    peer1.reply(PeerActor.MessageReceived(BlockHeaders(Seq(baseBlockHeader.copy(number = 300000)))))
    peer1.expectMsg(PeerActor.Unsubscribe)

    peer2.expectMsg(PeerActor.Subscribe(Set(BlockHeaders.code)))
    peer2.expectMsg(PeerActor.SendMessage(GetBlockHeaders(Right(ByteString("peer2_bestHash")), 1, 0, reverse = false)))
    peer2.reply(PeerActor.MessageReceived(BlockHeaders(Seq(baseBlockHeader.copy(number = 400000)))))
    peer2.expectMsg(PeerActor.Unsubscribe)

    peer1.expectNoMsg()
    peer1.ref ! PoisonPill

    peer2.expectMsg(PeerActor.Subscribe(Set(BlockHeaders.code)))
    peer2.expectMsg(PeerActor.SendMessage(GetBlockHeaders(Left(expectedTargetBlock), 1, 0, reverse = false)))
    peer2.reply(PeerActor.MessageReceived(BlockHeaders(Seq(targetBlockHeader))))

    peer2.expectMsg(PeerActor.Unsubscribe)

    peer2.expectMsg(PeerActor.SendMessage(GetBlockHeaders(Left(targetBlockHeader.number), 10, 0, false)))
    peer2.expectMsg(PeerActor.Subscribe(Set(BlockHeaders.code)))
    peer2.reply(PeerActor.MessageReceived(BlockHeaders(Seq(targetBlockHeader))))
    peer2.expectMsg(PeerActor.Unsubscribe)

    peer2.expectMsg(PeerActor.SendMessage(GetReceipts(Seq(targetBlockHeader.hash))))
    peer2.expectMsg(PeerActor.Subscribe(Set(Receipts.code)))
    peer2.reply(PeerActor.MessageReceived(Receipts(Seq(Nil))))
    peer2.expectMsg(PeerActor.Unsubscribe)

    peer2.expectMsg(PeerActor.SendMessage(GetBlockBodies(Seq(targetBlockHeader.hash))))
    peer2.expectMsg(PeerActor.Subscribe(Set(BlockBodies.code)))
    peer2.reply(PeerActor.MessageReceived(BlockBodies(Seq(BlockBody(Nil, Nil)))))
    peer2.expectMsg(PeerActor.Unsubscribe)

    val stateMptLeafWithAccount =
      ByteString(Hex.decode("f86d9e328415c225a782bb339b22acad1c739e42277bc7ef34de3623114997ce78b84cf84a0186cb7d8738d800a056e81f171bcc55a6ff8345e692c0f86e5b48e01b996cadc001622fb5e363b421a0c5d2460186f7233c927e7db2dcc703c0e500b653ca82273b7bfad8045d85a470"))

    val watcher = TestProbe()
    watcher.watch(fastSyncController)

    peer2.expectMsg(PeerActor.SendMessage(GetNodeData(Seq(targetBlockHeader.stateRoot))))
    peer2.expectMsg(PeerActor.Subscribe(Set(NodeData.code)))
    peer2.reply(PeerActor.MessageReceived(NodeData(Seq(stateMptLeafWithAccount))))
    peer2.expectMsg(PeerActor.Unsubscribe)

    watcher.expectMsgPF(2.seconds) { case Terminated(`fastSyncController`) => () }
  }

  it should "not use (blacklist) a peer that fails to respond within time limit" in new TestSetup {
    val peer1 = TestProbe()(system)
    val peer2 = TestProbe()(system)

    time.advance(1.seconds)

    peerManager.expectMsg(GetPeers)
    peerManager.reply(PeersResponse(Seq(
      Peer(new InetSocketAddress("127.0.0.1", 0), peer1.ref),
      Peer(new InetSocketAddress("127.0.0.1", 0), peer2.ref))))

    val peer1Status= Status(1, 1, 1, ByteString("peer1_bestHash"), ByteString("unused"))
    peer1.expectMsg(PeerActor.GetStatus)
    peer1.reply(PeerActor.StatusResponse(PeerActor.Status.Handshaked(peer1Status)))

    val peer2Status= Status(1, 1, 1, ByteString("peer2_bestHash"), ByteString("unused"))
    peer2.expectMsg(PeerActor.GetStatus)
    peer2.reply(PeerActor.StatusResponse(PeerActor.Status.Handshaked(peer2Status)))

    fastSyncController ! FastSyncController.StartFastSync

    peer1.expectMsg(PeerActor.Subscribe(Set(BlockHeaders.code)))
    peer1.expectMsg(PeerActor.SendMessage(GetBlockHeaders(Right(ByteString("peer1_bestHash")), 1, 0, reverse = false)))
    peer1.reply(PeerActor.MessageReceived(BlockHeaders(Seq(baseBlockHeader.copy(number = 300000)))))
    peer1.expectMsg(PeerActor.Unsubscribe)

    peer2.expectMsg(PeerActor.Subscribe(Set(BlockHeaders.code)))
    peer2.expectMsg(PeerActor.SendMessage(GetBlockHeaders(Right(ByteString("peer2_bestHash")), 1, 0, reverse = false)))
    peer2.reply(PeerActor.MessageReceived(BlockHeaders(Seq(baseBlockHeader.copy(number = 400000)))))
    peer2.expectMsg(PeerActor.Unsubscribe)

    val expectedTargetBlock = 399500

    peer1.expectNoMsg()

    val targetBlockHeader = baseBlockHeader.copy(number = expectedTargetBlock)
    peer2.expectMsg(PeerActor.Subscribe(Set(BlockHeaders.code)))
    peer2.expectMsg(PeerActor.SendMessage(GetBlockHeaders(Left(expectedTargetBlock), 1, 0, reverse = false)))
    peer2.reply(PeerActor.MessageReceived(BlockHeaders(Seq(targetBlockHeader))))

    nodeStatusHolder.send(_.copy(blockchainStatus = BlockchainStatus(
      targetBlockHeader.difficulty,
      targetBlockHeader.hash,
      targetBlockHeader.number)))

    peer2.expectMsg(PeerActor.Unsubscribe)

    peer1.ref ! PoisonPill

    peer2.expectMsg(PeerActor.SendMessage(GetNodeData(Seq(targetBlockHeader.stateRoot))))
    peer2.expectMsg(PeerActor.Subscribe(Set(NodeData.code)))

    // response timeout
    time.advance(2.seconds)
    peer2.expectMsg(PeerActor.Unsubscribe)
    peer2.expectNoMsg()

    // wait for blacklist timeout
    time.advance(6.seconds)
    peer2.expectNoMsg()

    // wait for next sync retry
    time.advance(3.seconds)

    // peer should not be blacklisted anymore
    peer2.expectMsg(PeerActor.SendMessage(GetNodeData(Seq(targetBlockHeader.stateRoot))))
    peer2.expectMsg(PeerActor.Subscribe(Set(NodeData.code)))
  }

  trait TestSetup extends EphemBlockchainTestSetup {
    implicit val system = ActorSystem("FastSyncControllerSpec_System")

    val nodeKey = crypto.generateKeyPair()

    val nodeStatus = NodeStatus(
      key = nodeKey,
      serverStatus = ServerStatus.NotListening,
      blockchainStatus = BlockchainStatus(0, ByteString("changeme"), 0))

    val nodeStatusHolder = Agent(nodeStatus)

    val time = new VirtualTime
    val peerManager = TestProbe()

    val dataSource = EphemDataSource()

    val fastSyncController = TestActorRef(Props(new FastSyncController(peerManager.ref, nodeStatusHolder,
      blockchain,
      new MptNodeStorage(dataSource),
<<<<<<< HEAD
      new BlockHeadersStorage(dataSource),
      new BlockBodiesStorage(dataSource),
      new ReceiptStorage(dataSource),
      new EvmCodeStorage(dataSource),
      new TotalDifficultyStorage(dataSource){
        override def get(blockHash: ByteString): Option[BigInt] = Some(BigInt(0))
      },
=======
>>>>>>> 7803f9e9
      externalSchedulerOpt = Some(time.scheduler))))

    val baseBlockHeader = BlockHeader(
      parentHash = ByteString("unused"),
      ommersHash = ByteString("unused"),
      beneficiary = ByteString("unused"),
      stateRoot = ByteString("unused"),
      transactionsRoot = ByteString("unused"),
      receiptsRoot = ByteString("unused"),
      logsBloom = ByteString("unused"),
      difficulty = 0,
      number = 0,
      gasLimit = 0,
      gasUsed = 0,
      unixTimestamp = 0,
      extraData = ByteString("unused"),
      mixHash = ByteString("unused"),
      nonce = ByteString("unused"))
  }

}<|MERGE_RESOLUTION|>--- conflicted
+++ resolved
@@ -4,28 +4,28 @@
 
 import scala.concurrent.ExecutionContext.Implicits.global
 import scala.concurrent.duration._
-
-import akka.actor.{PoisonPill, Terminated, ActorSystem, Props}
+import akka.actor.{ActorSystem, PoisonPill, Props, Terminated}
 import akka.agent.Agent
-import akka.testkit.{TestProbe, TestActorRef}
+import akka.testkit.{TestActorRef, TestProbe}
 import akka.util.ByteString
 import com.miguno.akka.testing.VirtualTime
 import io.iohk.ethereum.crypto
 import io.iohk.ethereum.db.dataSource.EphemDataSource
 import io.iohk.ethereum.db.storage._
-import io.iohk.ethereum.domain.BlockHeader
+import io.iohk.ethereum.domain.{BlockHeader, Blockchain}
 import io.iohk.ethereum.network.PeerActor
-import io.iohk.ethereum.network.PeerManagerActor.{Peer, PeersResponse, GetPeers}
+import io.iohk.ethereum.network.PeerManagerActor.{GetPeers, Peer, PeersResponse}
 import io.iohk.ethereum.network.p2p.messages.PV62._
-import io.iohk.ethereum.network.p2p.messages.PV63.{Receipts, GetReceipts, GetNodeData, NodeData}
+import io.iohk.ethereum.network.p2p.messages.PV63.{GetNodeData, GetReceipts, NodeData, Receipts}
 import io.iohk.ethereum.network.p2p.messages.CommonMessages.Status
-import io.iohk.ethereum.utils.{BlockchainStatus, ServerStatus, NodeStatus}
-import org.scalatest.{Matchers, FlatSpec}
+import io.iohk.ethereum.utils.{BlockchainStatus, NodeStatus, ServerStatus}
+import org.scalatest.{FlatSpec, Matchers}
 import org.spongycastle.util.encoders.Hex
 
 class FastSyncControllerSpec extends FlatSpec with Matchers {
 
   "FastSyncController" should "download target block and request state nodes" in new TestSetup {
+
     val peer1 = TestProbe()(system)
     val peer2 = TestProbe()(system)
 
@@ -246,16 +246,6 @@
     val fastSyncController = TestActorRef(Props(new FastSyncController(peerManager.ref, nodeStatusHolder,
       blockchain,
       new MptNodeStorage(dataSource),
-<<<<<<< HEAD
-      new BlockHeadersStorage(dataSource),
-      new BlockBodiesStorage(dataSource),
-      new ReceiptStorage(dataSource),
-      new EvmCodeStorage(dataSource),
-      new TotalDifficultyStorage(dataSource){
-        override def get(blockHash: ByteString): Option[BigInt] = Some(BigInt(0))
-      },
-=======
->>>>>>> 7803f9e9
       externalSchedulerOpt = Some(time.scheduler))))
 
     val baseBlockHeader = BlockHeader(
@@ -274,6 +264,8 @@
       extraData = ByteString("unused"),
       mixHash = ByteString("unused"),
       nonce = ByteString("unused"))
+
+    blockchain.save(baseBlockHeader.parentHash, BigInt(0))
   }
 
 }