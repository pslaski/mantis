--- conflicted
+++ resolved
@@ -442,13 +442,7 @@
       new InetSocketAddress("127.0.0.1", 0),
       _ => rlpxConnection.ref,
       peerConf,
-<<<<<<< HEAD
-      storagesInstance.storages.appStateStorage,
-      blockchain,
       peerEventBus.ref,
-=======
-      peerMessageBus.ref,
->>>>>>> 1ff5a748
       None,
       Mocks.MockHandshakerAlwaysSucceeds(remoteStatus, 0, false),
       messageHandlerBuilder =
