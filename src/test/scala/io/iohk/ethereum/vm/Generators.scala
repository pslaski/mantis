--- conflicted
+++ resolved
@@ -107,11 +107,7 @@
         .saveStorage(ownerAddr, storage)
         .saveAccount(ownerAddr, Account.Empty)
 
-<<<<<<< HEAD
-      context: PC = ProgramContext(env, ownerAddr, gas, world)
-=======
-      context: PC = ProgramContext(env, startGas = gas, world, EvmConfig.PostEIP160Config)
->>>>>>> 83161568
+      context: PC = ProgramContext(env, ownerAddr, gas, world, EvmConfig.PostEIP160Config)
     } yield ProgramState(context).withStack(stack).withMemory(memory)
 
 }