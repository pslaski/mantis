package io.iohk.ethereum.txExecTest.util

import akka.actor.ActorSystem
import akka.agent.Agent
import akka.util.ByteString
import com.typesafe.config.ConfigFactory
import io.iohk.ethereum.db.components.{SharedLevelDBDataSources, Storages}
import io.iohk.ethereum.db.storage.AppStateStorage
import io.iohk.ethereum.domain.{Blockchain, _}
import io.iohk.ethereum.network.PeerActor.PeerInfo
import io.iohk.ethereum.network.PeerManagerActor.PeerConfiguration
import io.iohk.ethereum.network.handshaker.{EtcHandshaker, EtcHandshakerConfiguration, Handshaker}
import io.iohk.ethereum.network.p2p.messages.{PV62, PV63}
<<<<<<< HEAD
import io.iohk.ethereum.network.{ForkResolver, PeerManagerActor, loadAsymmetricCipherKeyPair}
=======
import io.iohk.ethereum.network.{PeerManagerActor, PeerMessageBusActor, loadAsymmetricCipherKeyPair}
>>>>>>> d3fc55bb
import io.iohk.ethereum.utils.{BlockchainConfig, Config, NodeStatus, ServerStatus}
import org.spongycastle.util.encoders.Hex

import scala.concurrent.ExecutionContext.Implicits.global
import scala.concurrent.duration.FiniteDuration

object DumpChainApp extends App{
    val conf = ConfigFactory.load("txExecTest/chainDump.conf")
    val node = conf.getString("node")
    val genesisHash = ByteString(Hex.decode(conf.getString("genesisHash")))
    val privateNetworkId = conf.getInt("networkId")
    val startBlock = conf.getInt("startBlock")
    val maxBlocks = conf.getInt("maxBlocks")

    val blockchainConfig = BlockchainConfig(Config.config)

    val peerConfig = new PeerConfiguration {
      override val connectRetryDelay: FiniteDuration = Config.Network.peer.connectRetryDelay
      override val connectMaxRetries: Int = Config.Network.peer.connectMaxRetries
      override val disconnectPoisonPillTimeout: FiniteDuration = Config.Network.peer.disconnectPoisonPillTimeout
      override val waitForHelloTimeout: FiniteDuration = Config.Network.peer.waitForHelloTimeout
      override val waitForStatusTimeout: FiniteDuration = Config.Network.peer.waitForStatusTimeout
      override val waitForChainCheckTimeout: FiniteDuration = Config.Network.peer.waitForChainCheckTimeout
      override val fastSyncHostConfiguration: PeerManagerActor.FastSyncHostConfiguration = Config.Network.peer.fastSyncHostConfiguration
      override val maxPeers: Int = Config.Network.peer.maxPeers
      override val networkId: Int = privateNetworkId
    }

    val actorSystem = ActorSystem("etc-client_system")
    val storagesInstance = new SharedLevelDBDataSources with Storages.DefaultStorages

    val blockchain: Blockchain = new BlockchainMock(genesisHash)

    val nodeKey = loadAsymmetricCipherKeyPair(Config.keysFile)

    val nodeStatus =
      NodeStatus(
        key = nodeKey,
        serverStatus = ServerStatus.NotListening)

    lazy val nodeStatusHolder = Agent(nodeStatus)

<<<<<<< HEAD
    lazy val forkResolverOpt =
      if (blockchainConfig.customGenesisFileOpt.isDefined) None
      else Some(new ForkResolver.EtcForkResolver(blockchainConfig))

    private val handshakerConfiguration: EtcHandshakerConfiguration =
      new EtcHandshakerConfiguration {
        override val forkResolverOpt: Option[ForkResolver] = DumpChainApp.forkResolverOpt
        override val nodeStatusHolder: Agent[NodeStatus] = DumpChainApp.nodeStatusHolder
        override val peerConfiguration: PeerConfiguration = peerConfig
        override val blockchain: Blockchain = DumpChainApp.blockchain
        override val appStateStorage: AppStateStorage = storagesInstance.storages.appStateStorage
      }

    lazy val handshaker: Handshaker[PeerInfo] = EtcHandshaker(handshakerConfiguration)
=======
    val peerMessageBus = actorSystem.actorOf(PeerMessageBusActor.props)
>>>>>>> d3fc55bb

    val peerManager = actorSystem.actorOf(PeerManagerActor.props(
      nodeStatusHolder = nodeStatusHolder,
      peerConfiguration = peerConfig,
      appStateStorage = storagesInstance.storages.appStateStorage,
      blockchain = blockchain,
      blockchainConfig = blockchainConfig,
      bootstrapNodes = Set(node),
<<<<<<< HEAD
      forkResolverOpt = forkResolverOpt,
      handshaker = handshaker), "peer-manager")
    actorSystem.actorOf(DumpChainActor.props(peerManager,startBlock,maxBlocks), "dumper")
=======
      peerMessageBus), "peer-manager")
    actorSystem.actorOf(DumpChainActor.props(peerManager,peerMessageBus,startBlock,maxBlocks), "dumper")
>>>>>>> d3fc55bb
  }

  class BlockchainMock(genesisHash: ByteString) extends Blockchain {

    class FakeHeader() extends BlockHeader(ByteString.empty, ByteString.empty, ByteString.empty, ByteString.empty,
      ByteString.empty, ByteString.empty, ByteString.empty, 0, 0, 0, 0, 0, ByteString.empty, ByteString.empty, ByteString.empty) {
      override lazy val hash: ByteString = genesisHash
    }

    override protected def getHashByBlockNumber(number: BigInt): Option[ByteString] = Some(genesisHash)

    override def getBlockHeaderByHash(hash: ByteString): Option[BlockHeader] = Some(new FakeHeader())

    override def getBlockBodyByHash(hash: ByteString): Option[PV62.BlockBody] = ???

    override def getMptNodeByHash(hash: ByteString): Option[PV63.MptNode] = ???

    override def save(blockHeader: BlockHeader): Unit = ???

    override def save(blockHash: ByteString, blockBody: PV62.BlockBody): Unit = ???

    override def save(blockHash: ByteString, receipts: Seq[Receipt]): Unit = ???

    override def save(hash: ByteString, evmCode: ByteString): Unit = ???

    override def save(node: PV63.MptNode): Unit = ???

    override def save(blockhash: ByteString, totalDifficulty: BigInt): Unit = ???

    override def removeBlock(hash: ByteString): Unit = ???

    override def getTotalDifficultyByHash(blockhash: ByteString): Option[BigInt] = ???

    override def getEvmCodeByHash(hash: ByteString): Option[ByteString] = ???

    override def getReceiptsByHash(blockhash: ByteString): Option[Seq[Receipt]] = ???
}<|MERGE_RESOLUTION|>--- conflicted
+++ resolved
@@ -11,11 +11,7 @@
 import io.iohk.ethereum.network.PeerManagerActor.PeerConfiguration
 import io.iohk.ethereum.network.handshaker.{EtcHandshaker, EtcHandshakerConfiguration, Handshaker}
 import io.iohk.ethereum.network.p2p.messages.{PV62, PV63}
-<<<<<<< HEAD
-import io.iohk.ethereum.network.{ForkResolver, PeerManagerActor, loadAsymmetricCipherKeyPair}
-=======
-import io.iohk.ethereum.network.{PeerManagerActor, PeerMessageBusActor, loadAsymmetricCipherKeyPair}
->>>>>>> d3fc55bb
+import io.iohk.ethereum.network.{ForkResolver, PeerManagerActor, PeerMessageBusActor, loadAsymmetricCipherKeyPair}
 import io.iohk.ethereum.utils.{BlockchainConfig, Config, NodeStatus, ServerStatus}
 import org.spongycastle.util.encoders.Hex
 
@@ -58,7 +54,6 @@
 
     lazy val nodeStatusHolder = Agent(nodeStatus)
 
-<<<<<<< HEAD
     lazy val forkResolverOpt =
       if (blockchainConfig.customGenesisFileOpt.isDefined) None
       else Some(new ForkResolver.EtcForkResolver(blockchainConfig))
@@ -73,25 +68,19 @@
       }
 
     lazy val handshaker: Handshaker[PeerInfo] = EtcHandshaker(handshakerConfiguration)
-=======
+
     val peerMessageBus = actorSystem.actorOf(PeerMessageBusActor.props)
->>>>>>> d3fc55bb
 
     val peerManager = actorSystem.actorOf(PeerManagerActor.props(
       nodeStatusHolder = nodeStatusHolder,
       peerConfiguration = peerConfig,
       appStateStorage = storagesInstance.storages.appStateStorage,
       blockchain = blockchain,
-      blockchainConfig = blockchainConfig,
       bootstrapNodes = Set(node),
-<<<<<<< HEAD
+      peerMessageBus,
       forkResolverOpt = forkResolverOpt,
       handshaker = handshaker), "peer-manager")
-    actorSystem.actorOf(DumpChainActor.props(peerManager,startBlock,maxBlocks), "dumper")
-=======
-      peerMessageBus), "peer-manager")
     actorSystem.actorOf(DumpChainActor.props(peerManager,peerMessageBus,startBlock,maxBlocks), "dumper")
->>>>>>> d3fc55bb
   }
 
   class BlockchainMock(genesisHash: ByteString) extends Blockchain {
