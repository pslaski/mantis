package io.iohk.ethereum.txExecTest.util

import akka.actor.ActorSystem
import akka.agent.Agent
import akka.util.ByteString
import com.typesafe.config.ConfigFactory
import io.iohk.ethereum.db.components.{SharedLevelDBDataSources, Storages}
import io.iohk.ethereum.db.storage.AppStateStorage
import io.iohk.ethereum.domain.{Blockchain, _}
import io.iohk.ethereum.network.EtcMessageHandler.EtcPeerInfo
import io.iohk.ethereum.network.PeerManagerActor.PeerConfiguration
import io.iohk.ethereum.network.handshaker.{EtcHandshaker, EtcHandshakerConfiguration, Handshaker}
import io.iohk.ethereum.network.p2p.messages.{PV62, PV63}
<<<<<<< HEAD
import io.iohk.ethereum.network.{PeerManagerActor, PeerEventBusActor, loadAsymmetricCipherKeyPair}
=======
import io.iohk.ethereum.network.{ForkResolver, PeerManagerActor, PeerMessageBusActor, loadAsymmetricCipherKeyPair}
>>>>>>> 1ff5a748
import io.iohk.ethereum.utils.{BlockchainConfig, Config, NodeStatus, ServerStatus}
import org.spongycastle.util.encoders.Hex

import scala.concurrent.ExecutionContext.Implicits.global
import scala.concurrent.duration.FiniteDuration

object DumpChainApp extends App{
    val conf = ConfigFactory.load("txExecTest/chainDump.conf")
    val node = conf.getString("node")
    val genesisHash = ByteString(Hex.decode(conf.getString("genesisHash")))
    val privateNetworkId = conf.getInt("networkId")
    val startBlock = conf.getInt("startBlock")
    val maxBlocks = conf.getInt("maxBlocks")

    val blockchainConfig = BlockchainConfig(Config.config)

    val peerConfig = new PeerConfiguration {
      override val connectRetryDelay: FiniteDuration = Config.Network.peer.connectRetryDelay
      override val connectMaxRetries: Int = Config.Network.peer.connectMaxRetries
      override val disconnectPoisonPillTimeout: FiniteDuration = Config.Network.peer.disconnectPoisonPillTimeout
      override val waitForHelloTimeout: FiniteDuration = Config.Network.peer.waitForHelloTimeout
      override val waitForStatusTimeout: FiniteDuration = Config.Network.peer.waitForStatusTimeout
      override val waitForChainCheckTimeout: FiniteDuration = Config.Network.peer.waitForChainCheckTimeout
      override val fastSyncHostConfiguration: PeerManagerActor.FastSyncHostConfiguration = Config.Network.peer.fastSyncHostConfiguration
      override val maxPeers: Int = Config.Network.peer.maxPeers
      override val networkId: Int = privateNetworkId
    }

    val actorSystem = ActorSystem("etc-client_system")
    val storagesInstance = new SharedLevelDBDataSources with Storages.DefaultStorages

    val blockchain: Blockchain = new BlockchainMock(genesisHash)

    val nodeKey = loadAsymmetricCipherKeyPair(Config.keysFile)

    val nodeStatus =
      NodeStatus(
        key = nodeKey,
        serverStatus = ServerStatus.NotListening)

    lazy val nodeStatusHolder = Agent(nodeStatus)

<<<<<<< HEAD
    val peerMessageBus = actorSystem.actorOf(PeerEventBusActor.props)
=======
    lazy val forkResolverOpt =
      if (blockchainConfig.customGenesisFileOpt.isDefined) None
      else Some(new ForkResolver.EtcForkResolver(blockchainConfig))

    private val handshakerConfiguration: EtcHandshakerConfiguration =
      new EtcHandshakerConfiguration {
        override val forkResolverOpt: Option[ForkResolver] = DumpChainApp.forkResolverOpt
        override val nodeStatusHolder: Agent[NodeStatus] = DumpChainApp.nodeStatusHolder
        override val peerConfiguration: PeerConfiguration = peerConfig
        override val blockchain: Blockchain = DumpChainApp.blockchain
        override val appStateStorage: AppStateStorage = storagesInstance.storages.appStateStorage
      }

    lazy val handshaker: Handshaker[EtcPeerInfo] = EtcHandshaker(handshakerConfiguration)

    val peerMessageBus = actorSystem.actorOf(PeerMessageBusActor.props)
>>>>>>> 1ff5a748

    val peerManager = actorSystem.actorOf(PeerManagerActor.props(
      nodeStatusHolder = nodeStatusHolder,
      peerConfiguration = peerConfig,
      appStateStorage = storagesInstance.storages.appStateStorage,
      blockchain = blockchain,
      bootstrapNodes = Set(node),
      peerMessageBus,
      forkResolverOpt = forkResolverOpt,
      handshaker = handshaker), "peer-manager")
    actorSystem.actorOf(DumpChainActor.props(peerManager,peerMessageBus,startBlock,maxBlocks), "dumper")
  }

  class BlockchainMock(genesisHash: ByteString) extends Blockchain {

    class FakeHeader() extends BlockHeader(ByteString.empty, ByteString.empty, ByteString.empty, ByteString.empty,
      ByteString.empty, ByteString.empty, ByteString.empty, 0, 0, 0, 0, 0, ByteString.empty, ByteString.empty, ByteString.empty) {
      override lazy val hash: ByteString = genesisHash
    }

    override protected def getHashByBlockNumber(number: BigInt): Option[ByteString] = Some(genesisHash)

    override def getBlockHeaderByHash(hash: ByteString): Option[BlockHeader] = Some(new FakeHeader())

    override def getBlockBodyByHash(hash: ByteString): Option[PV62.BlockBody] = ???

    override def getMptNodeByHash(hash: ByteString): Option[PV63.MptNode] = ???

    override def save(blockHeader: BlockHeader): Unit = ???

    override def save(blockHash: ByteString, blockBody: PV62.BlockBody): Unit = ???

    override def save(blockHash: ByteString, receipts: Seq[Receipt]): Unit = ???

    override def save(hash: ByteString, evmCode: ByteString): Unit = ???

    override def save(node: PV63.MptNode): Unit = ???

    override def save(blockhash: ByteString, totalDifficulty: BigInt): Unit = ???

    override def removeBlock(hash: ByteString): Unit = ???

    override def getTotalDifficultyByHash(blockhash: ByteString): Option[BigInt] = ???

    override def getEvmCodeByHash(hash: ByteString): Option[ByteString] = ???

    override def getReceiptsByHash(blockhash: ByteString): Option[Seq[Receipt]] = ???
}<|MERGE_RESOLUTION|>--- conflicted
+++ resolved
@@ -11,11 +11,7 @@
 import io.iohk.ethereum.network.PeerManagerActor.PeerConfiguration
 import io.iohk.ethereum.network.handshaker.{EtcHandshaker, EtcHandshakerConfiguration, Handshaker}
 import io.iohk.ethereum.network.p2p.messages.{PV62, PV63}
-<<<<<<< HEAD
-import io.iohk.ethereum.network.{PeerManagerActor, PeerEventBusActor, loadAsymmetricCipherKeyPair}
-=======
-import io.iohk.ethereum.network.{ForkResolver, PeerManagerActor, PeerMessageBusActor, loadAsymmetricCipherKeyPair}
->>>>>>> 1ff5a748
+import io.iohk.ethereum.network.{ForkResolver, PeerEventBusActor, PeerManagerActor, loadAsymmetricCipherKeyPair}
 import io.iohk.ethereum.utils.{BlockchainConfig, Config, NodeStatus, ServerStatus}
 import org.spongycastle.util.encoders.Hex
 
@@ -58,9 +54,6 @@
 
     lazy val nodeStatusHolder = Agent(nodeStatus)
 
-<<<<<<< HEAD
-    val peerMessageBus = actorSystem.actorOf(PeerEventBusActor.props)
-=======
     lazy val forkResolverOpt =
       if (blockchainConfig.customGenesisFileOpt.isDefined) None
       else Some(new ForkResolver.EtcForkResolver(blockchainConfig))
@@ -76,8 +69,7 @@
 
     lazy val handshaker: Handshaker[EtcPeerInfo] = EtcHandshaker(handshakerConfiguration)
 
-    val peerMessageBus = actorSystem.actorOf(PeerMessageBusActor.props)
->>>>>>> 1ff5a748
+    val peerEventBus = actorSystem.actorOf(PeerEventBusActor.props)
 
     val peerManager = actorSystem.actorOf(PeerManagerActor.props(
       nodeStatusHolder = nodeStatusHolder,
@@ -85,10 +77,10 @@
       appStateStorage = storagesInstance.storages.appStateStorage,
       blockchain = blockchain,
       bootstrapNodes = Set(node),
-      peerMessageBus,
+      peerEventBus,
       forkResolverOpt = forkResolverOpt,
       handshaker = handshaker), "peer-manager")
-    actorSystem.actorOf(DumpChainActor.props(peerManager,peerMessageBus,startBlock,maxBlocks), "dumper")
+    actorSystem.actorOf(DumpChainActor.props(peerManager,peerEventBus,startBlock,maxBlocks), "dumper")
   }
 
   class BlockchainMock(genesisHash: ByteString) extends Blockchain {
