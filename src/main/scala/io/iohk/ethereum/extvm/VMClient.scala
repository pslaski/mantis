--- conflicted
+++ resolved
@@ -153,11 +153,7 @@
     msg.EthereumConfig(
       frontierBlockNumber = blockchainConfig.frontierBlockNumber,
       homesteadBlockNumber = blockchainConfig.homesteadBlockNumber,
-<<<<<<< HEAD
-      byzantiumBlockNumber = blockchainConfig.byzantiumBlockNumber,
-=======
       byzantiumBlockNumber = BigInt(4370000), //todo
->>>>>>> 53b1cf73
       eip150BlockNumber = blockchainConfig.eip150BlockNumber,
       eip160BlockNumber = blockchainConfig.eip160BlockNumber,
       eip161BlockNumber = blockchainConfig.eip161BlockNumber,
