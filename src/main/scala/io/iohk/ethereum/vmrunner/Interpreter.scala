--- conflicted
+++ resolved
@@ -96,12 +96,7 @@
     attr <- getAttributes(call.attrs)
 
     sig = ByteString(kec256(abi.shortSignature.getBytes)).take(4)
-<<<<<<< HEAD
-
-    args = call.args.map(s => DataWord(BigInt(s)).bytes)
-=======
     args = call.args.map(s => UInt256(BigInt(s)).bytes)
->>>>>>> ce0d879a
     callData = args.foldLeft(sig)(_ ++ _)
 
     result = State.runTransaction(xAccount, callData, attr.gas, attr.value)
@@ -150,20 +145,18 @@
     if (i >= code.size)
       ""
     else {
-      val opcode = OpCode.byteToOpCode.get(code(i)) match {
+      OpCode.byteToOpCode.get(code(i)) match {
         case Some(op: PushOp) =>
           val skip = op.code - PUSH1.code + 1
           val data = code.slice(i + 1, i + skip + 1).map(b => f"$b%02x").mkString(" ")
           s"$op $data\n" + printCode(code, i + skip + 1)
 
         case Some(op) =>
-          s"$op\n" + printCode(code, i + 1)
+          s"  $op\n" + printCode(code, i + 1)
 
         case None =>
-          f"0x${code(i)}%02x\n" + printCode(code, i + 1)
+          f"  0x${code(i)}%02x\n" + printCode(code, i + 1)
       }
-
-      f"  $i%04x:    " + opcode
     }
   }
 
