--- conflicted
+++ resolved
@@ -42,21 +42,16 @@
 
   def idle: Receive = {
 
-<<<<<<< HEAD
     case StartApp =>
       val nodeStatus =
         NodeStatus(
           key = nodeKey,
           serverStatus = ServerStatus.NotListening,
           blockchainStatus = BlockchainStatus(Config.Blockchain.genesisDifficulty, Config.Blockchain.genesisHash, 0))
-=======
-    val peerManager = actorSystem.actorOf(PeerManagerActor.props(nodeStatusHolder, blockchain), "peer-manager")
-    val server = actorSystem.actorOf(ServerActor.props(nodeStatusHolder, peerManager), "server")
->>>>>>> d485300f
 
       val nodeStatusHolder = Agent(nodeStatus)
 
-      val peerManager = actorSystem.actorOf(PeerManagerActor.props(nodeStatusHolder), "peer-manager")
+      val peerManager = actorSystem.actorOf(PeerManagerActor.props(nodeStatusHolder, blockchain), "peer-manager")
       val server = actorSystem.actorOf(ServerActor.props(nodeStatusHolder, peerManager), "server")
 
       if(Config.Network.Rpc.enabled) JsonRpcServer.run(actorSystem, blockchain, Config.Network.Rpc)
