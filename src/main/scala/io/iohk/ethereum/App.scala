--- conflicted
+++ resolved
@@ -1,19 +1,5 @@
 package io.iohk.ethereum
 
-<<<<<<< HEAD
-import io.iohk.ethereum.blockchain.sync.FastSyncController
-import io.iohk.ethereum.network.ServerActor
-import io.iohk.ethereum.nodebuilder.Node
-import io.iohk.ethereum.utils.Logger
-
-import scala.concurrent.Await
-import scala.util.{Failure, Success, Try}
-import scala.language.postfixOps
-
-object App {
-
-  def main(args: Array[String]): Unit = {
-=======
 import scala.concurrent.ExecutionContext.Implicits.global
 import akka.actor.{Actor, ActorRef, ActorSystem, Props}
 import akka.agent._
@@ -44,28 +30,9 @@
       NodeStatus(
         key = nodeKey,
         serverStatus = ServerStatus.NotListening)
->>>>>>> a2db3531
 
-    new Node with Logger {
+    val nodeStatusHolder = Agent(nodeStatus)
 
-<<<<<<< HEAD
-      def tryAndLogFailure(f: () => Any): Unit = Try(f()) match {
-        case Failure(e) => log.warn("Error while shutting down...", e)
-        case Success(_) =>
-      }
-
-      override def shutdown(): Unit = {
-        tryAndLogFailure(() => storagesInstance.dataSources.closeAll)
-        tryAndLogFailure(() => Await.ready(actorSystem.terminate, shutdownTimeoutDuration))
-      }
-
-      server ! ServerActor.StartServer(networkConfig.Server.listenAddress)
-      fastSyncController ! FastSyncController.StartFastSync
-
-      if(rpcServerConfig.enabled) startJSONRpcServer()
-    }
-
-=======
     val peerManager = actorSystem.actorOf(PeerManagerActor.props(
       nodeStatusHolder,
       Config.Network.peer,
@@ -96,6 +63,5 @@
       }
     })
 
->>>>>>> a2db3531
   }
 }