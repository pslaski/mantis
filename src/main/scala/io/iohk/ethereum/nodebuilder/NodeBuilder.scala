--- conflicted
+++ resolved
@@ -148,16 +148,10 @@
 trait PendingTransactionsManagerBuilder {
   self: ActorSystemBuilder
     with PeerManagerActorBuilder
-<<<<<<< HEAD
-    with PeerEventBusBuilder =>
-
-  lazy val pendingTransactionsManager: ActorRef = actorSystem.actorOf(PendingTransactionsManager.props(peerManager, peerEventBus))
-=======
-    with PeerMessageBusBuilder
+    with PeerEventBusBuilder
     with MiningConfigBuilder =>
 
-  lazy val pendingTransactionsManager: ActorRef = actorSystem.actorOf(PendingTransactionsManager.props(miningConfig, peerManager, peerMessageBus))
->>>>>>> 3470def5
+  lazy val pendingTransactionsManager: ActorRef = actorSystem.actorOf(PendingTransactionsManager.props(miningConfig, peerManager, peerEventBus))
 }
 
 trait BlockGeneratorBuilder {
@@ -248,16 +242,9 @@
     StorageBuilder with
     BlockchainConfigBuilder with
     ValidatorsBuilder with
-<<<<<<< HEAD
-    LedgerBuilder =>
-=======
     LedgerBuilder with
-    PeerMessageBusBuilder with
     PendingTransactionsManagerBuilder with
     OmmersPoolBuilder =>
-
-
->>>>>>> 3470def5
 
   lazy val syncController = actorSystem.actorOf(
     SyncController.props(
@@ -266,16 +253,11 @@
       storagesInstance.storages,
       storagesInstance.storages.fastSyncStateStorage,
       ledger,
-<<<<<<< HEAD
-      validators),
-=======
       validators,
       peerManager,
-      peerMessageBus,
       pendingTransactionsManager,
       ommersPool
       ),
->>>>>>> 3470def5
     "sync-controller")
 
 }
@@ -324,12 +306,7 @@
   with ShutdownHookBuilder
   with GenesisDataLoaderBuilder
   with BlockchainConfigBuilder
-<<<<<<< HEAD
   with PeerEventBusBuilder
   with PendingTransactionsManagerBuilder
-=======
-  with PeerMessageBusBuilder
-  with PendingTransactionsManagerBuilder
   with OmmersPoolBuilder
-  with MiningConfigBuilder
->>>>>>> 3470def5
+  with MiningConfigBuilder