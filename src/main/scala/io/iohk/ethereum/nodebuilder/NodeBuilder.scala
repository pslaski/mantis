--- conflicted
+++ resolved
@@ -105,7 +105,6 @@
   lazy val netService = new NetService(nodeStatusHolder, peerManager)
 }
 
-<<<<<<< HEAD
 trait PendingTransactionsManagerBuilder {
   self: ActorSystemBuilder
     with PeerManagerActorBuilder
@@ -114,13 +113,6 @@
   lazy val pendingTransactionsManager: ActorRef = actorSystem.actorOf(PendingTransactionsManager.props(peerManager, peerMessageBus))
 }
 
-trait EthServiceBuilder {
-  self: StorageBuilder
-    with BlockChainBuilder
-    with PendingTransactionsManagerBuilder =>
-
-  lazy val ethService = new EthService(blockchain, storagesInstance.storages.appStateStorage, pendingTransactionsManager)
-=======
 trait BlockGeneratorBuilder {
   self: StorageBuilder with
     BlockchainConfigBuilder with
@@ -133,10 +125,10 @@
 trait EthServiceBuilder {
   self: StorageBuilder with
     BlockChainBuilder with
-    BlockGeneratorBuilder =>
-
-  lazy val ethService = new EthService(blockchain, blockGenerator, storagesInstance.storages.appStateStorage)
->>>>>>> 225316f9
+    BlockGeneratorBuilder with
+    PendingTransactionsManagerBuilder =>
+
+  lazy val ethService = new EthService(blockchain, blockGenerator, storagesInstance.storages.appStateStorage, pendingTransactionsManager)
 }
 
 trait JSONRpcControllerBuilder {
@@ -154,21 +146,8 @@
   lazy val jsonRpcHttpServer = new JsonRpcHttpServer(jsonRpcController, jsonRpcHttpServerConfig)
 }
 
-<<<<<<< HEAD
-trait SyncControllerBuilder {
-
-  self: ActorSystemBuilder
-    with ServerActorBuilder
-    with BlockChainBuilder
-    with NodeStatusBuilder
-    with PeerManagerActorBuilder
-    with StorageBuilder
-    with BlockchainConfigBuilder
-    with PeerMessageBusBuilder =>
-=======
 trait ValidatorsBuilder {
   self: BlockchainConfigBuilder =>
->>>>>>> 225316f9
 
   val validators = new Validators {
     val blockValidator: BlockValidator = BlockValidator
@@ -194,7 +173,8 @@
     StorageBuilder with
     BlockchainConfigBuilder with
     ValidatorsBuilder with
-    LedgerBuilder =>
+    LedgerBuilder with
+    PeerMessageBusBuilder =>
 
   lazy val syncController = actorSystem.actorOf(
     SyncController.props(
