--- conflicted
+++ resolved
@@ -206,6 +206,7 @@
     PendingTransactionsManagerBuilder with
     LedgerBuilder with
     ValidatorsBuilder with
+    BlockchainConfigBuilder with
     KeyStoreBuilder with
     SyncControllerBuilder with
     OmmersPoolBuilder with
@@ -213,11 +214,7 @@
     FilterManagerBuilder =>
 
   lazy val ethService = new EthService(storagesInstance.storages, blockGenerator, storagesInstance.storages.appStateStorage, miningConfig,
-<<<<<<< HEAD
-    ledger, blockchainConfig, keyStore, pendingTransactionsManager, syncController, ommersPool, filterManager)
-=======
-    ledger, keyStore, pendingTransactionsManager, syncController, ommersPool)
->>>>>>> 8d3c519a
+    ledger, keyStore, pendingTransactionsManager, syncController, ommersPool, filterManager)
 }
 
 trait PersonalServiceBuilder {
