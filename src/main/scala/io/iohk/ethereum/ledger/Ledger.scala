package io.iohk.ethereum.ledger

import akka.util.ByteString
import io.iohk.ethereum.consensus.Consensus
import io.iohk.ethereum.consensus.validators.BlockHeaderError.HeaderParentNotFoundError
import io.iohk.ethereum.domain._
import io.iohk.ethereum.ledger.BlockExecutionError.ValidationBeforeExecError
import io.iohk.ethereum.ledger.BlockQueue.Leaf
import io.iohk.ethereum.ledger.Ledger._
import io.iohk.ethereum.metrics.{Metrics, MetricsClient}
import io.iohk.ethereum.utils.Config.SyncConfig
import io.iohk.ethereum.utils.{BlockchainConfig, DaoForkConfig, Logger}
import io.iohk.ethereum.vm._
import org.spongycastle.util.encoders.Hex

trait Ledger {
  def consensus: Consensus

  def checkBlockStatus(blockHash: ByteString): BlockStatus

  /**
   * Executes a block
   *
   * @param alreadyValidated should we skip pre-execution validation (if the block has already been validated,
   *                         eg. in the importBlock method)
   */
  def executeBlock(block: Block, alreadyValidated: Boolean = false): Either[BlockExecutionError, Seq[Receipt]]

  def simulateTransaction(stx: SignedTransaction, blockHeader: BlockHeader, world: Option[InMemoryWorldStateProxy]): TxResult

  /**
   * Tries to import the block as the new best block in the chain or enqueue it for later processing.
   *
   * The implementation uses [[io.iohk.ethereum.consensus.Consensus Consensus]] in order to apply
   * validation rules.
   *
   * @see [[io.iohk.ethereum.consensus.Consensus Consensus]],
   *      [[io.iohk.ethereum.consensus.validators.Validators Validators]]
   *
   * @param block - block to be imported
   * @return One of:
   *         - [[io.iohk.ethereum.ledger.BlockImportedToTop]] - if the block was added as the new best block
   *         - [[io.iohk.ethereum.ledger.BlockEnqueued]] - block is stored in the [[io.iohk.ethereum.ledger.BlockQueue]]
   *         - [[io.iohk.ethereum.ledger.ChainReorganised]] - a better new branch was found causing chain reorganisation
   *         - [[io.iohk.ethereum.ledger.DuplicateBlock]] - block already exists either in the main chain or in the queue
   *         - [[io.iohk.ethereum.ledger.BlockImportFailed]] - block failed to execute (when importing to top or reorganising the chain)
   */
  def importBlock(block: Block): BlockImportResult

  /**
   * Finds a relation of a given list of headers to the current chain
   * Note:
   *   - the headers should form a chain (headers ordered by number)
   *   - last header number should be greater or equal than current best block number
   * @param headers - a list of headers to be checked
   * @return One of:
   *         - [[io.iohk.ethereum.ledger.NewBetterBranch]] - the headers form a better branch than our current main chain
   *         - [[io.iohk.ethereum.ledger.NoChainSwitch]] - the headers do not form a better branch
   *         - [[io.iohk.ethereum.ledger.UnknownBranch]] - the parent of the first header is unknown (caller should obtain more headers)
   *         - [[io.iohk.ethereum.ledger.InvalidBranch]] - headers do not form a chain or last header number is less than current best block number
   */
  def resolveBranch(headers: Seq[BlockHeader]): BranchResolutionResult

  def binarySearchGasEstimation(stx: SignedTransaction, blockHeader: BlockHeader, world: Option[InMemoryWorldStateProxy]): BigInt
}

//FIXME: Make Ledger independent of BlockchainImpl, for which it should become independent of WorldStateProxy type
//TODO: EC-313: this has grown a bit large, consider splitting the aspects block import, block exec and TX exec
// scalastyle:off number.of.methods
// scalastyle:off file.size.limit
/**
  * Ledger handles importing and executing blocks.
  * Note: this class thread-unsafe because of its dependencies on Blockchain and BlockQueue
  */
class LedgerImpl(
  blockchain: BlockchainImpl,
  blockQueue: BlockQueue,
  blockchainConfig: BlockchainConfig,
  theConsensus: Consensus
) extends Ledger with Logger {

  def this(
    blockchain: BlockchainImpl,
    blockchainConfig: BlockchainConfig,
    syncConfig: SyncConfig,
    theConsensus: Consensus
  ) =
    this(blockchain, BlockQueue(blockchain, syncConfig), blockchainConfig, theConsensus)

  private[this] val _blockPreparator = theConsensus.blockPreparator

  private[ledger] val blockRewardCalculator = _blockPreparator.blockRewardCalculator

  private[this] var _totalTransactions = 0L

  def consensus: Consensus = theConsensus

  // scalastyle:off method.length
  def importBlock(block: Block): BlockImportResult = {
    val validationResult = validateBlockBeforeExecution(block)
    validationResult match {
      case Left(ValidationBeforeExecError(HeaderParentNotFoundError)) =>
        val isGenesis = block.header.number == 0 && blockchain.genesisHeader.hash == block.header.hash
        if (isGenesis){
          log.debug(s"Ignoring duplicate genesis block: (${block.idTag})")
          DuplicateBlock
        } else {
          log.debug(s"Block(${block.idTag}) has no known parent")
          UnknownParent
        }

      case Left(ValidationBeforeExecError(reason)) =>
        log.debug(s"Block(${block.idTag}) failed pre-import validation")
        BlockImportFailed(reason.toString)

      case Right(_) =>
        val isDuplicate = blockchain.getBlockByHash(block.header.hash).isDefined || blockQueue.isQueued(block.header.hash)

        if (isDuplicate) {
          log.debug(s"Ignoring duplicate block: (${block.idTag})")
          DuplicateBlock
        }

        else {
          val bestBlock = blockchain.getBestBlock()
          val currentTd = blockchain.getTotalDifficultyByHash(bestBlock.header.hash).get

          val isTopOfChain = block.header.parentHash == bestBlock.header.hash

          if (isTopOfChain)
            importBlockToTop(block, bestBlock.header.number, currentTd)
          else
            enqueueBlockOrReorganiseChain(block, bestBlock, currentTd)
        }
    }
  }

  private def importBlockToTop(block: Block, bestBlockNumber: BigInt, currentTd: BigInt): BlockImportResult = {
    val topBlockHash = blockQueue.enqueueBlock(block, bestBlockNumber).get.hash
    val topBlocks = blockQueue.getBranch(topBlockHash, dequeue = true)
    val (importedBlocks, maybeError) = executeBlocks(topBlocks, currentTd)
    val totalDifficulties = importedBlocks.foldLeft(List(currentTd)) {(tds, b) =>
      (tds.head + b.header.difficulty) :: tds
    }.reverse.tail

    val result = maybeError match {
      case None =>
        BlockImportedToTop(importedBlocks, totalDifficulties)

      case Some(error) if importedBlocks.isEmpty =>
        blockQueue.removeSubtree(block.header.hash)
        BlockImportFailed(error.toString)

      case Some(error) =>
        topBlocks.drop(importedBlocks.length).headOption.foreach { failedBlock =>
          blockQueue.removeSubtree(failedBlock.header.hash)
        }
        BlockImportedToTop(importedBlocks, totalDifficulties)
    }

    importedBlocks.foreach { b =>
      log.debug(s"Imported new block (${b.header.number}: ${Hex.toHexString(b.header.hash.toArray)}) to the top of chain")
    }

    if(importedBlocks.nonEmpty) {
      val metricsClient = MetricsClient.get()

      val maxBlockNumber = importedBlocks.map(_.header.number).max
      metricsClient.gauge(Metrics.LedgerImportBlockNumber, maxBlockNumber.toLong)

      val transactionsCount = importedBlocks.map(_.body.transactionList.length).sum
      metricsClient.count(Metrics.LedgerImportTransactionsCounter, transactionsCount)

      this._totalTransactions += transactionsCount
      metricsClient.gauge(Metrics.LedgerImportTotalTransactionsNumber, this._totalTransactions)
    }

    result
  }


  private def enqueueBlockOrReorganiseChain(block: Block, bestBlock: Block, currentTd: BigInt): BlockImportResult = {
    // compares the total difficulties of branches, and resolves the tie by gas if enabled
    // yes, apparently only the gas from last block is checked:
    // https://github.com/ethereum/cpp-ethereum/blob/develop/libethereum/BlockChain.cpp#L811
    def isBetterBranch(newTd: BigInt) =
    newTd > currentTd ||
      (blockchainConfig.gasTieBreaker && newTd == currentTd && block.header.gasUsed > bestBlock.header.gasUsed)

    blockQueue.enqueueBlock(block, bestBlock.header.number) match {
      case Some(Leaf(leafHash, leafTd)) if isBetterBranch(leafTd) =>
        log.debug("Found a better chain, about to reorganise")
        reorganiseChainFromQueue(leafHash) match {
          case Right((oldBranch, newBranch)) =>
            val totalDifficulties = newBranch.tail.foldRight(List(leafTd)) { (b, tds) =>
              (tds.head - b.header.difficulty) :: tds
            }
            ChainReorganised(oldBranch, newBranch, totalDifficulties)

          case Left(error) =>
            BlockImportFailed(s"Error while trying to reorganise chain: $error")
        }

      case _ =>
        BlockEnqueued
    }
  }

  /**
    * Once a better branch was found this attempts to reorganise the chain
    * @param queuedLeaf - a block hash that determines a new branch stored in the queue (newest block from the branch)
    * @return [[BlockExecutionError]] if one of the blocks in the new branch failed to execute, otherwise:
    *        (oldBranch, newBranch) as lists of blocks
    */
  private def reorganiseChainFromQueue(queuedLeaf: ByteString): Either[BlockExecutionError, (List[Block], List[Block])] = {
    val newBranch = blockQueue.getBranch(queuedLeaf, dequeue = true)
    val parent = newBranch.head.header.parentHash
    val bestNumber = blockchain.getBestBlockNumber()
    val parentTd = blockchain.getTotalDifficultyByHash(parent).get

    val staleBlocksWithReceiptsAndTDs = removeBlocksUntil(parent, bestNumber).reverse
    val staleBlocks = staleBlocksWithReceiptsAndTDs.map(_._1)

    for (block <- staleBlocks) yield blockQueue.enqueueBlock(block)

    val (executedBlocks, maybeError) = executeBlocks(newBranch, parentTd)
    maybeError match {
      case None =>
        Right(staleBlocks, executedBlocks)

      case Some(error) =>
        revertChainReorganisation(newBranch, staleBlocksWithReceiptsAndTDs, executedBlocks)
        Left(error)
    }
  }

  /**
    * Used to revert chain reorganisation in the event that one of the blocks from new branch
    * fails to execute
    *
    * @param newBranch - new blocks
    * @param oldBranch - old blocks along with corresponding receipts and totalDifficulties
    * @param executedBlocks - sub-sequence of new branch that was executed correctly
    */
  private def revertChainReorganisation(newBranch: List[Block], oldBranch: List[(Block, Seq[Receipt], BigInt)],
    executedBlocks: List[Block]): Unit = {

    if (executedBlocks.nonEmpty) {
      removeBlocksUntil(executedBlocks.head.header.parentHash, executedBlocks.last.header.number)
    }

    oldBranch.foreach { case (block, receipts, td) =>
      blockchain.save(block, receipts, td, saveAsBestBlock = false)
    }

    val bestNumber = oldBranch.last._1.header.number
    blockchain.saveBestBlockNumber(bestNumber)
    executedBlocks.foreach(blockQueue.enqueueBlock(_, bestNumber))

    newBranch.diff(executedBlocks).headOption.foreach { block =>
      blockQueue.removeSubtree(block.header.hash)
    }
  }

  /**
    * Executes a list blocks, storing the results in the blockchain
    * @param blocks block to be executed
    * @return a list of blocks that were correctly executed and an optional [[BlockExecutionError]]
    */
  private def executeBlocks(blocks: List[Block], parentTd: BigInt): (List[Block], Option[BlockExecutionError]) = {
    blocks match {
      case block :: remainingBlocks =>
        executeBlock(block, alreadyValidated = true) match {
          case Right (receipts) =>
            val td = parentTd + block.header.difficulty
            blockchain.save(block, receipts, td, saveAsBestBlock = true)

            val (executedBlocks, error) = executeBlocks(remainingBlocks, td)
            (block :: executedBlocks, error)

          case Left(error) =>
          (Nil, Some(error))
        }

      case Nil =>
        (Nil, None)
    }
  }

  /**
    * Remove blocks from the [[Blockchain]] along with receipts and total difficulties
    * @param parent remove blocks until this hash (exclusive)
    * @param fromNumber start removing from this number (downwards)
    * @return the list of removed blocks along with receipts and total difficulties
    */
  private def removeBlocksUntil(parent: ByteString, fromNumber: BigInt): List[(Block, Seq[Receipt], BigInt)] = {
    blockchain.getBlockByNumber(fromNumber) match {
      case Some(block) if block.header.hash == parent =>
        Nil

      case Some(block) =>
        val receipts = blockchain.getReceiptsByHash(block.header.hash).get
        val td = blockchain.getTotalDifficultyByHash(block.header.hash).get

        //not updating best block number for efficiency, it will be updated in the callers anyway
        blockchain.removeBlock(block.header.hash, saveParentAsBestBlock = false)
        (block, receipts, td) :: removeBlocksUntil(parent, fromNumber - 1)

      case None =>
        log.error(s"Unexpected missing block number: $fromNumber")
        Nil
    }
  }

  /**
    * Finds a relation of a given list of headers to the current chain
    * Note:
    *   - the headers should form a chain (headers ordered by number)
    *   - last header number should be greater or equal than current best block number
    * @param headers - a list of headers to be checked
    * @return One of:
    *         - [[NewBetterBranch]] - the headers form a better branch than our current main chain
    *         - [[NoChainSwitch]] - the headers do not form a better branch
    *         - [[UnknownBranch]] - the parent of the first header is unknown (caller should obtain more headers)
    *         - [[InvalidBranch]] - headers do not form a chain or last header number is less than current best block number
    */
  def resolveBranch(headers: Seq[BlockHeader]): BranchResolutionResult = {
    if (!doHeadersFormChain(headers) || headers.last.number < blockchain.getBestBlockNumber())
      InvalidBranch
    else {
      val parentIsKnown = blockchain.getBlockHeaderByHash(headers.head.parentHash).isDefined

      // dealing with a situation when genesis block is included in the received headers, which may happen
      // in the early block of private networks
      val reachedGenesis = headers.head.number == 0 && blockchain.getBlockHeaderByNumber(0).get.hash == headers.head.hash

      if (parentIsKnown || reachedGenesis) {
        // find blocks with same numbers in the current chain, removing any common prefix
        val (oldBranch, _) = getBlocksForHeaders(headers).zip(headers)
          .dropWhile{ case (oldBlock, newHeader) => oldBlock.header == newHeader }.unzip
        val newHeaders = headers.dropWhile(h => oldBranch.headOption.exists(_.header.number > h.number))

        val currentBranchDifficulty = oldBranch.map(_.header.difficulty).sum
        val newBranchDifficulty = newHeaders.map(_.difficulty).sum

        if (currentBranchDifficulty < newBranchDifficulty)
          NewBetterBranch(oldBranch)
        else
          NoChainSwitch
      }
      else
        UnknownBranch
    }
  }

  private def doHeadersFormChain(headers: Seq[BlockHeader]): Boolean =
    if (headers.length > 1)
      headers.zip(headers.tail).forall {
        case (parent, child) =>
          parent.hash == child.parentHash && parent.number + 1 == child.number
      }
    else
      headers.nonEmpty

  private def getBlocksForHeaders(headers: Seq[BlockHeader]): List[Block] = headers match {
    case Seq(h, tail @ _*) =>
      blockchain.getBlockByNumber(h.number).map(_ :: getBlocksForHeaders(tail)).getOrElse(Nil)
    case Seq() =>
      Nil
  }
  /**
    * Check current status of block, based on its hash
    *
    * @param blockHash - hash of block to check
    * @return One of:
    *         - [[InChain]] - Block already incorporated into blockchain
    *         - [[Queued]]  - Block in queue waiting to be resolved
    *         - [[UnknownBlock]] - Hash its not known to our client
    */
  def checkBlockStatus(blockHash: ByteString): BlockStatus = {
    if (blockchain.getBlockByHash(blockHash).isDefined)
      InChain
    else if (blockQueue.isQueued(blockHash))
      Queued
    else
      UnknownBlock
  }

  def executeBlock(block: Block, alreadyValidated: Boolean = false): Either[BlockExecutionError, Seq[Receipt]] = {

    val preExecValidationResult = if (alreadyValidated) Right(block) else validateBlockBeforeExecution(block)

    val blockExecResult = for {
      _ <- preExecValidationResult

      execResult <- executeBlockTransactions(block)
      BlockResult(resultingWorldStateProxy, gasUsed, receipts) = execResult
      worldToPersist = _blockPreparator.payBlockReward(block, resultingWorldStateProxy)
      worldPersisted = InMemoryWorldStateProxy.persistState(worldToPersist) //State root hash needs to be up-to-date for validateBlockAfterExecution

      _ <- validateBlockAfterExecution(block, worldPersisted.stateRootHash, receipts, gasUsed)

    } yield receipts

    if(blockExecResult.isRight)
      log.debug(s"Block ${block.header.number} (with hash: ${block.header.hashAsHexString}) executed correctly")
    blockExecResult
  }

  /**
    * This function runs transaction
    *
    * @param block
    */
  private[ledger] def executeBlockTransactions(block: Block):
  Either[BlockExecutionError, BlockResult] = {
    val parentStateRoot = blockchain.getBlockHeaderByHash(block.header.parentHash).map(_.stateRoot)
    val initialWorld =
      blockchain.getWorldStateProxy(
        block.header.number,
        blockchainConfig.accountStartNonce,
        parentStateRoot,
        EvmConfig.forBlock(block.header.number, blockchainConfig).noEmptyAccounts,
        ethCompatibleStorage = blockchainConfig.ethCompatibleStorage)

    val inputWorld = blockchainConfig.daoForkConfig match {
      case Some(daoForkConfig) if daoForkConfig.isDaoForkBlock(block.header.number) => drainDaoForkAccounts(initialWorld, daoForkConfig)
      case _ => initialWorld
    }

    log.debug(s"About to execute ${block.body.transactionList.size} txs from block ${block.header.number} (with hash: ${block.header.hashAsHexString})")
    val blockTxsExecResult = _blockPreparator.executeTransactions(block.body.transactionList, inputWorld, block.header)
    blockTxsExecResult match {
      case Right(_) => log.debug(s"All txs from block ${block.header.hashAsHexString} were executed successfully")
      case Left(error) => log.debug(s"Not all txs from block ${block.header.hashAsHexString} were executed correctly, due to ${error.reason}")
    }
    blockTxsExecResult
  }

  override def simulateTransaction(stx: SignedTransaction, blockHeader: BlockHeader, world: Option[InMemoryWorldStateProxy]): TxResult = {
    val world1 = world.getOrElse(blockchain.getReadOnlyWorldStateProxy(None, blockchainConfig.accountStartNonce, Some(blockHeader.stateRoot),
      noEmptyAccounts = false,
      ethCompatibleStorage = blockchainConfig.ethCompatibleStorage))

    val world2 =
      if (world1.getAccount(stx.senderAddress).isEmpty)
        world1.saveAccount(stx.senderAddress, Account.empty(blockchainConfig.accountStartNonce))
      else
        world1

    val worldForTx = _blockPreparator.updateSenderAccountBeforeExecution(stx, world2)

<<<<<<< HEAD
    val result = _blockPreparator.runVM(stx, blockHeader, worldForTx)

    val totalGasToRefund = _blockPreparator.calcTotalGasToRefund(stx, result)
=======
    val evmConfig = EvmConfig.forBlock(blockHeader.number, blockchainConfig)
    val gasLimitForVm = stx.tx.gasLimit - evmConfig.calcTransactionIntrinsicGas(stx.tx.payload, stx.tx.isContractInit)
>>>>>>> 19c313c9

    if (gasLimitForVm < 0) {
      TxResult(worldForTx, stx.tx.gasLimit, Nil, ByteString(), Some(OutOfGas))
    } else {
      val result = runVM(stx, blockHeader, worldForTx)
      val totalGasToRefund = calcTotalGasToRefund(stx, result)
      TxResult(result.world, stx.tx.gasLimit - totalGasToRefund, result.logs, result.returnData, result.error)
    }
  }

  override def binarySearchGasEstimation(stx: SignedTransaction, blockHeader: BlockHeader, world: Option[InMemoryWorldStateProxy]): BigInt = {
    val lowLimit = EvmConfig.forBlock(blockHeader.number, blockchainConfig).feeSchedule.G_transaction
    val highLimit = stx.tx.gasLimit

    if (highLimit < lowLimit)
      highLimit
    else {
      LedgerUtils.binaryChop(lowLimit, highLimit)(gasLimit =>
        simulateTransaction(stx.copy(tx = stx.tx.copy(gasLimit = gasLimit)), blockHeader, world).vmError)
    }
  }

  private def validateBlockBeforeExecution(block: Block): Either[ValidationBeforeExecError, BlockExecutionSuccess] = {
    consensus.validators.validateBlockBeforeExecution(
      block = block,
      getBlockHeaderByHash = getHeaderFromChainOrQueue,
      getNBlocksBack = getNBlocksBackFromChainOrQueue
    )
  }

  private[ledger] def validateBlockAfterExecution(
    block: Block,
    stateRootHash: ByteString,
    receipts: Seq[Receipt],
    gasUsed: BigInt
  ): Either[BlockExecutionError, BlockExecutionSuccess] = {

    consensus.validators.validateBlockAfterExecution(
      block = block,
      stateRootHash = stateRootHash,
      receipts = receipts,
      gasUsed = gasUsed
    )
  }

  /**
    * This function updates worldState transferring balance from drainList accounts to refundContract address
    *
    * @param worldState Initial world state
    * @param daoForkConfig Dao fork configuration with drainList and refundContract config
    * @return Updated world state proxy
    */
  private def drainDaoForkAccounts(worldState: InMemoryWorldStateProxy, daoForkConfig: DaoForkConfig): InMemoryWorldStateProxy = {

    daoForkConfig.refundContract match {
      case Some(refundContractAddress) =>
        daoForkConfig.drainList.foldLeft(worldState) { (ws, address) =>
          ws.getAccount(address)
            .map(account => ws.transfer(from = address, to = refundContractAddress, account.balance))
            .getOrElse(ws)
        }
      case None => worldState
    }
  }

  private def getHeaderFromChainOrQueue(hash: ByteString): Option[BlockHeader] =
    blockchain.getBlockHeaderByHash(hash).orElse(blockQueue.getBlockByHash(hash).map(_.header))

  private def getNBlocksBackFromChainOrQueue(hash: ByteString, n: Int): List[Block] = {
    val queuedBlocks = blockQueue.getBranch(hash, dequeue = false).take(n)
    if (queuedBlocks.length == n)
      queuedBlocks
    else {
      val chainedBlockHash = queuedBlocks.headOption.map(_.header.parentHash).getOrElse(hash)
      blockchain.getBlockByHash(chainedBlockHash) match {
        case None =>
          Nil

        case Some(block) =>
          val remaining = n - queuedBlocks.length - 1
          val numbers = (block.header.number - remaining) until block.header.number
          (numbers.toList.flatMap(blockchain.getBlockByNumber) :+ block) ::: queuedBlocks
      }
    }
  }
}

object Ledger {
  type VMImpl = VM[InMemoryWorldStateProxy, InMemoryWorldStateProxyStorage]
  type PC = ProgramContext[InMemoryWorldStateProxy, InMemoryWorldStateProxyStorage]
  type PR = ProgramResult[InMemoryWorldStateProxy, InMemoryWorldStateProxyStorage]

  case class BlockResult(worldState: InMemoryWorldStateProxy, gasUsed: BigInt = 0, receipts: Seq[Receipt] = Nil)
  case class BlockPreparationResult(block: Block, blockResult: BlockResult, stateRootHash: ByteString, updatedWorld: InMemoryWorldStateProxy)
  case class TxResult(worldState: InMemoryWorldStateProxy, gasUsed: BigInt, logs: Seq[TxLogEntry],
    vmReturnData: ByteString, vmError: Option[ProgramError])
}

sealed trait BlockExecutionError{
  val reason: Any
}

sealed trait BlockExecutionSuccess
case object BlockExecutionSuccess extends BlockExecutionSuccess

object BlockExecutionError {
  case class ValidationBeforeExecError(reason: Any) extends BlockExecutionError
  case class StateBeforeFailure(worldState: InMemoryWorldStateProxy, acumGas: BigInt, acumReceipts: Seq[Receipt])
  case class TxsExecutionError(stx: SignedTransaction, stateBeforeError: StateBeforeFailure, reason: String) extends BlockExecutionError
  case class ValidationAfterExecError(reason: String) extends BlockExecutionError
}

sealed trait BlockImportResult
case class BlockImportedToTop(imported: List[Block], totalDifficulties: List[BigInt]) extends BlockImportResult
case object BlockEnqueued extends BlockImportResult
case object DuplicateBlock extends BlockImportResult
case class ChainReorganised(oldBranch: List[Block], newBranch: List[Block], totalDifficulties: List[BigInt]) extends BlockImportResult
case class BlockImportFailed(error: String) extends BlockImportResult
case object UnknownParent extends BlockImportResult

sealed trait BranchResolutionResult
case class  NewBetterBranch(oldBranch: Seq[Block]) extends BranchResolutionResult
case object NoChainSwitch extends BranchResolutionResult
case object UnknownBranch extends BranchResolutionResult
case object InvalidBranch extends BranchResolutionResult

sealed trait BlockStatus
case object InChain       extends BlockStatus
case object Queued        extends BlockStatus
case object UnknownBlock  extends BlockStatus

trait BlockPreparationError

case class TxError(reason: String) extends BlockPreparationError<|MERGE_RESOLUTION|>--- conflicted
+++ resolved
@@ -438,6 +438,7 @@
   }
 
   override def simulateTransaction(stx: SignedTransaction, blockHeader: BlockHeader, world: Option[InMemoryWorldStateProxy]): TxResult = {
+
     val world1 = world.getOrElse(blockchain.getReadOnlyWorldStateProxy(None, blockchainConfig.accountStartNonce, Some(blockHeader.stateRoot),
       noEmptyAccounts = false,
       ethCompatibleStorage = blockchainConfig.ethCompatibleStorage))
@@ -450,22 +451,11 @@
 
     val worldForTx = _blockPreparator.updateSenderAccountBeforeExecution(stx, world2)
 
-<<<<<<< HEAD
     val result = _blockPreparator.runVM(stx, blockHeader, worldForTx)
 
     val totalGasToRefund = _blockPreparator.calcTotalGasToRefund(stx, result)
-=======
-    val evmConfig = EvmConfig.forBlock(blockHeader.number, blockchainConfig)
-    val gasLimitForVm = stx.tx.gasLimit - evmConfig.calcTransactionIntrinsicGas(stx.tx.payload, stx.tx.isContractInit)
->>>>>>> 19c313c9
-
-    if (gasLimitForVm < 0) {
-      TxResult(worldForTx, stx.tx.gasLimit, Nil, ByteString(), Some(OutOfGas))
-    } else {
-      val result = runVM(stx, blockHeader, worldForTx)
-      val totalGasToRefund = calcTotalGasToRefund(stx, result)
-      TxResult(result.world, stx.tx.gasLimit - totalGasToRefund, result.logs, result.returnData, result.error)
-    }
+
+    TxResult(result.world, stx.tx.gasLimit - totalGasToRefund, result.logs, result.returnData, result.error)
   }
 
   override def binarySearchGasEstimation(stx: SignedTransaction, blockHeader: BlockHeader, world: Option[InMemoryWorldStateProxy]): BigInt = {
