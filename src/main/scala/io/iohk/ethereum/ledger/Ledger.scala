--- conflicted
+++ resolved
@@ -4,14 +4,9 @@
 import io.iohk.ethereum.domain._
 import io.iohk.ethereum.validators._
 import io.iohk.ethereum.ledger.BlockExecutionError.{TxsExecutionError, ValidationAfterExecError, ValidationBeforeExecError}
-<<<<<<< HEAD
-import io.iohk.ethereum.ledger.Ledger._
-import io.iohk.ethereum.utils.{Config, Logger}
-=======
-import io.iohk.ethereum.ledger.Ledger.{PC, PR}
-import io.iohk.ethereum.utils.{BlockchainConfig, Logger}
+import io.iohk.ethereum.ledger.Ledger.{PC, PR, TxResult, BlockResult}
+import io.iohk.ethereum.utils.{Config, BlockchainConfig, Logger}
 import io.iohk.ethereum.validators.{BlockValidator, SignedTransactionValidator}
->>>>>>> 33269ec1
 import io.iohk.ethereum.vm._
 import org.spongycastle.util.encoders.Hex
 
@@ -101,7 +96,7 @@
         val senderAccount = world.getAccount(stx.senderAddress)
         val validatedStx = senderAccount
           .toRight(Left(TxsExecutionError(s"Account of tx sender ${Hex.toHexString(stx.senderAddress.toArray)} not found")))
-          .flatMap(account => signedTransactionValidator.validate(stx, account, blockHeader, config, calculateUpfrontCost, acumGas))
+          .flatMap(account => signedTransactionValidator.validate(stx, account, blockHeader, config, blockchainConfig, calculateUpfrontCost, acumGas))
         validatedStx match {
           case Right(_) =>
             val TxResult(newWorld, gasUsed, logs) = executeTransaction(stx, blockHeader, world)
@@ -235,74 +230,6 @@
     UInt256(calculateUpfrontGas(tx) + tx.value)
 
   /**
-<<<<<<< HEAD
-=======
-    * Initial tests of intrinsic validity stated in Section 6 of YP
-    *
-    * @param stx                        Transaction to validate
-    * @param accumGasLimit              Total amount of gas spent prior this transaction within the container block
-    * @param blockHeader                Container block
-    * @param signedTransactionValidator used to validate stx's signature and syntactic validity
-    * @param config                     used to obtain the homesteadBlockNumber
-    * @return Transaction if valid, error otherwise
-    */
-  private def validateTransaction(
-    stx: SignedTransaction,
-    worldState: InMemoryWorldStateProxy,
-    accumGasLimit: BigInt,
-    blockHeader: BlockHeader,
-    signedTransactionValidator: SignedTransactionValidator,
-    config: EvmConfig): Either[String, SignedTransaction] = {
-    for {
-      _ <- signedTransactionValidator.validateTransaction(stx, fromBeforeHomestead = blockHeader.number < blockchainConfig.homesteadBlockNumber)
-        .left.map(_.toString)
-      _ <- validateNonce(stx, worldState)
-      _ <- validateGas(stx, config)
-      _ <- validateAccountHasEnoughGasToPayUpfrontCost(stx, worldState)
-      _ <- validateGasLimit(stx, accumGasLimit, blockHeader.gasLimit)
-    } yield stx
-  }
-
-  /**
-    * Validates if the transaction nonce matches current sender account's nonce
-    *
-    * @param stx Transaction to validate
-    * @return Either the validated transaction or an error description
-    */
-  private def validateNonce(stx: SignedTransaction, worldStateProxy: InMemoryWorldStateProxy): Either[String, SignedTransaction] = {
-    if (worldStateProxy.getAccount(stx.senderAddress).map(_.nonce).contains(UInt256(stx.tx.nonce))) Right(stx)
-    else Left("Account nonce is different from TX sender nonce")
-  }
-
-  /**
-    * Validates the gas limit is no smaller than the intrinsic gas used by the transaction.
-    *
-    * @param stx Transaction to validate
-    * @return Either the validated transaction or an error description
-    */
-  private def validateGas(stx: SignedTransaction, config: EvmConfig): Either[String, SignedTransaction] = {
-    import stx.tx
-    if (stx.tx.gasLimit >= config.calcTransactionIntrinsicGas(tx.payload, tx.isContractInit)) Right(stx)
-    else Left("Transaction gas limit is less than the transaction execution gast (intrinsic gas)")
-  }
-
-  /**
-    * Validates the sender account balance contains at least the cost required in up-front payment.
-    *
-    * @param stx Transaction to validate
-    * @return Either the validated transaction or an error description
-    */
-  private def validateAccountHasEnoughGasToPayUpfrontCost(stx: SignedTransaction, worldStateProxy: InMemoryWorldStateProxy):
-  Either[String, SignedTransaction] = {
-    val accountBalance = worldStateProxy.getGuaranteedAccount(stx.senderAddress).balance
-    val upfrontCost = calculateUpfrontCost(stx.tx)
-    if (accountBalance >= upfrontCost) Right(stx)
-    else Left(s"Sender account doesn't have enough balance to pay upfront cost $upfrontCost > $accountBalance")
-  }
-
-
-  /**
->>>>>>> 33269ec1
     * Increments account nonce by 1 stated in YP equation (69) and
     * Pays the upfront Tx gas calculated as TxGasPrice * TxGasLimit from balance. YP equation (68)
     *
@@ -316,11 +243,6 @@
     worldStateProxy.saveAccount(senderAddress, account.increaseBalance(-calculateUpfrontGas(stx.tx)).increaseNonce)
   }
 
-<<<<<<< HEAD
-  private def runVM(stx: SignedTransaction, blockHeader: BlockHeader, worldStateProxy: InMemoryWorldStateProxy): PR = {
-    val config = EvmConfig.forBlock(blockHeader.number)
-    val context: PC = ProgramContext(stx, blockHeader, worldStateProxy, config)
-=======
   private[ledger] def prepareProgramContext(stx: SignedTransaction, blockHeader: BlockHeader, worldStateProxy: InMemoryWorldStateProxy, config: EvmConfig): PC =
     stx.tx.receivingAddress match {
       case None =>
@@ -349,7 +271,6 @@
   }
 
   private def runVM(stx: SignedTransaction, context: PC, config: EvmConfig): PR = {
->>>>>>> 33269ec1
     val result: PR = vm.run(context)
     if (stx.tx.isContractInit && result.error.isEmpty)
       saveNewContract(context.env.ownerAddr, result, config)
