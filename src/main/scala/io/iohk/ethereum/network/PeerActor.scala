package io.iohk.ethereum.network

import java.net.{InetSocketAddress, URI}

import io.iohk.ethereum.network.PeerManagerActor.PeerConfiguration
import akka.actor._
import akka.agent.Agent
import io.iohk.ethereum.network.p2p._
import io.iohk.ethereum.network.p2p.messages.WireProtocol._
import io.iohk.ethereum.network.p2p.messages.Versions
import io.iohk.ethereum.network.rlpx.{AuthHandshaker, RLPxConnectionHandler}
import io.iohk.ethereum.network.PeerActor.Status._
import io.iohk.ethereum.network.PeerEventBusActor.PeerEvent.{MessageFromPeer, PeerHandshakeSuccessful}
import io.iohk.ethereum.network.PeerEventBusActor.Publish
import io.iohk.ethereum.utils.NodeStatus
import io.iohk.ethereum.network.handshaker.Handshaker
import io.iohk.ethereum.network.handshaker.Handshaker.HandshakeComplete.{HandshakeFailure, HandshakeSuccess}
import io.iohk.ethereum.network.handshaker.Handshaker.{HandshakeResult, NextMessage}
import io.iohk.ethereum.network.rlpx.RLPxConnectionHandler.RLPxConfiguration
import org.spongycastle.crypto.AsymmetricCipherKeyPair
import org.spongycastle.util.encoders.Hex


/**
  * Peer actor is responsible for initiating and handling high-level connection with peer.
  * It creates child RLPxConnectionActor for handling underlying RLPx communication.
  * Once RLPx connection is established it proceeds with protocol handshake (i.e `Hello`
  * and `Status` exchange).
  * Once that's done it can send/receive messages with peer (HandshakedHandler.receive).
  */
class PeerActor[R <: HandshakeResult](
    peerAddress: InetSocketAddress,
    rlpxConnectionFactory: ActorContext => ActorRef,
    val peerConfiguration: PeerConfiguration,
    peerEventBus: ActorRef,
    knownNodesManager: ActorRef,
    incomingConnection: Boolean,
    externalSchedulerOpt: Option[Scheduler] = None,
    initHandshaker: Handshaker[R])
  extends Actor with ActorLogging with Stash {

  import PeerActor._
  import context.{dispatcher, system}

  def scheduler: Scheduler = externalSchedulerOpt getOrElse system.scheduler

  val peerId: PeerId = PeerId(self.path.name)

  val peer: Peer = Peer(peerAddress, self, incomingConnection)

  override def receive: Receive = waitingForInitialCommand

  def waitingForInitialCommand: Receive = stashMessages orElse {
    case HandleConnection(connection, remoteAddress) =>
      val rlpxConnection = createRlpxConnection(remoteAddress, None, false)
      rlpxConnection.ref ! RLPxConnectionHandler.HandleConnection(connection)
      context become waitingForConnectionResult(rlpxConnection)

    case ConnectTo(uri) =>
      val rlpxConnection = createRlpxConnection(new InetSocketAddress(uri.getHost, uri.getPort), Some(uri), true)
      rlpxConnection.ref ! RLPxConnectionHandler.ConnectTo(uri)
      context become waitingForConnectionResult(rlpxConnection)

    case GetStatus => sender() ! StatusResponse(Idle)
  }

  def createRlpxConnection(remoteAddress: InetSocketAddress, uriOpt: Option[URI], isInitiator: Boolean): RLPxConnection = {
    val ref = rlpxConnectionFactory(context)
    context watch ref
    RLPxConnection(ref, remoteAddress, uriOpt, isInitiator)
  }

  def waitingForConnectionResult(rlpxConnection: RLPxConnection, numRetries: Int = 0): Receive =
    handleTerminated(rlpxConnection) orElse stashMessages orElse {
      case RLPxConnectionHandler.ConnectionEstablished(remoteNodeId) =>
        val uri =
          new URI(s"enode://${Hex.toHexString(remoteNodeId.toArray)}@${rlpxConnection.remoteAddress.getHostName}:${rlpxConnection.remoteAddress.getPort}")
        processHandshakerNextMessage(initHandshaker, rlpxConnection.copy(uriOpt = Some(uri)), numRetries)

      case RLPxConnectionHandler.ConnectionFailed =>
        log.debug("Failed to establish RLPx connection")
        rlpxConnection.uriOpt match {
          case Some(uri) if numRetries < peerConfiguration.connectMaxRetries =>
            context unwatch rlpxConnection.ref
            scheduleConnectRetry(uri, numRetries)
          case Some(uri) =>
            log.debug("No more reconnect attempts left, removing peer")
            knownNodesManager ! KnownNodesManager.RemoveKnownNode(uri)
            context stop self
          case None =>
            log.debug("Connection was initiated by remote peer, not attempting to reconnect")
            context stop self
        }

      case GetStatus => sender() ! StatusResponse(Connecting)
    }

  def processingHandshaking(handshaker: Handshaker[R], rlpxConnection: RLPxConnection,
                            timeout: Cancellable, numRetries: Int): Receive =
      handleTerminated(rlpxConnection) orElse
      handleDisconnectMsg(rlpxConnection) orElse
      handlePingMsg(rlpxConnection) orElse stashMessages orElse {

      case RLPxConnectionHandler.MessageReceived(msg) =>
        // Processes the received message, cancels the timeout and processes a new message but only if the handshaker
        // handles the received message
        handshaker.applyMessage(msg).foreach{ newHandshaker =>
          timeout.cancel()
          processHandshakerNextMessage(newHandshaker, rlpxConnection, numRetries)
        }
        handshaker.respondToRequest(msg).foreach(msgToSend => rlpxConnection.sendMessage(msgToSend))

      case ResponseTimeout =>
        timeout.cancel()
        val newHandshaker = handshaker.processTimeout
        processHandshakerNextMessage(newHandshaker, rlpxConnection, numRetries)

      case GetStatus => sender() ! StatusResponse(Handshaking(numRetries))

    }

  /**
    * Asks for the next message to send to the handshaker, or, if there is None,
    * becomes MessageHandler if handshake was successful or disconnects from the peer otherwise
    *
    * @param handshaker
    * @param rlpxConnection
    * @param numRetries, number of connection retries done during RLPxConnection establishment
    */
  private def processHandshakerNextMessage(handshaker: Handshaker[R],
                                           rlpxConnection: RLPxConnection,
                                           numRetries: Int): Unit =
    handshaker.nextMessage match {
      case Right(NextMessage(msgToSend, timeoutTime)) =>
        rlpxConnection.sendMessage(msgToSend)
        val newTimeout = scheduler.scheduleOnce(timeoutTime, self, ResponseTimeout)
        context become processingHandshaking(handshaker, rlpxConnection, newTimeout, numRetries)

      case Left(HandshakeSuccess(handshakeResult)) =>
        rlpxConnection.uriOpt.foreach { uri => knownNodesManager ! KnownNodesManager.AddKnownNode(uri) }
        context become new HandshakedPeer(rlpxConnection, handshakeResult).receive
        unstashAll()

      case Left(HandshakeFailure(reason)) =>
        rlpxConnection.uriOpt.foreach { uri => knownNodesManager ! KnownNodesManager.RemoveKnownNode(uri) }
        disconnectFromPeer(rlpxConnection, reason)

    }

  private def scheduleConnectRetry(uri: URI, numRetries: Int): Unit = {
    log.debug("Scheduling connection retry in {}", peerConfiguration.connectRetryDelay)
    scheduler.scheduleOnce(peerConfiguration.connectRetryDelay, self, RetryConnectionTimeout)
    context become {
      case RetryConnectionTimeout => reconnect(uri, numRetries + 1)
      case GetStatus => sender() ! StatusResponse(Connecting)
    }
  }

  private def disconnectFromPeer(rlpxConnection: RLPxConnection, reason: Int): Unit = {
    rlpxConnection.sendMessage(Disconnect(reason))
    scheduler.scheduleOnce(peerConfiguration.disconnectPoisonPillTimeout, self, PoisonPill)
    context unwatch rlpxConnection.ref
    context become disconnected
  }

  def disconnected: Receive = {
    case GetStatus => sender() ! StatusResponse(Disconnected)
  }

  def handleTerminated(rlpxConnection: RLPxConnection): Receive = {
    case Terminated(actor) if actor == rlpxConnection.ref =>
      log.debug(s"Underlying rlpx connection with peer $peerId closed")
      rlpxConnection.uriOpt match {
        case Some(uri) if rlpxConnection.isInitiator => scheduleConnectRetry(uri, numRetries = 0)
        case Some(uri) =>
          knownNodesManager ! KnownNodesManager.RemoveKnownNode(uri)
          context stop self
        case None =>
          context stop self
      }
  }

  def reconnect(uri: URI, numRetries: Int): Unit = {
    log.debug("Trying to reconnect")
    val address = new InetSocketAddress(uri.getHost, uri.getPort)
    val newConnection = createRlpxConnection(address, Some(uri), true)
    newConnection.ref ! RLPxConnectionHandler.ConnectTo(uri)
    context become waitingForConnectionResult(newConnection, numRetries)
  }

  def handlePingMsg(rlpxConnection: RLPxConnection): Receive = {
    case RLPxConnectionHandler.MessageReceived(_: Ping) => rlpxConnection.sendMessage(Pong())
  }

  def handleDisconnectMsg(rlpxConnection: RLPxConnection): Receive = {
    case RLPxConnectionHandler.MessageReceived(d: Disconnect) =>
      import Disconnect.Reasons._
      d.reason match {
        case IncompatibleP2pProtocolVersion | UselessPeer | NullNodeIdentityReceived | UnexpectedIdentity | IdentityTheSame | Other =>
          rlpxConnection.uriOpt.foreach(uri => knownNodesManager ! KnownNodesManager.RemoveKnownNode(uri))
        case _ => // nothing
      }
<<<<<<< HEAD
      log.debug("Received {}. Closing connection", d)
=======
      log.info(s"Received {}. Closing connection with peer ${peerAddress.getHostString}:${peerAddress.getPort}", d)
>>>>>>> ee51b10f
      context unwatch rlpxConnection.ref
      context stop self
  }

  def stashMessages: Receive = {
    case _: SendMessage | _: DisconnectPeer => stash()
  }

  class HandshakedPeer(rlpxConnection: RLPxConnection, handshakeResult: R) {

    peerEventBus ! Publish(PeerHandshakeSuccessful(peer, handshakeResult))

    /**
      * main behavior of actor that handles peer communication and subscriptions for messages
      */
    def receive: Receive =
      handlePingMsg(rlpxConnection) orElse
      handleDisconnectMsg(rlpxConnection) orElse
      handleTerminated(rlpxConnection) orElse {

        case RLPxConnectionHandler.MessageReceived(message) =>
          log.debug(s"Received message: {} from $peerId", message)
          peerEventBus ! Publish(MessageFromPeer(message, peer.id))

        case DisconnectPeer(reason) =>
          disconnectFromPeer(rlpxConnection, reason)

        case SendMessage(message) =>
          rlpxConnection.sendMessage(message)

        case GetStatus =>
          sender() ! StatusResponse(Handshaked)

    }
  }

}

object PeerActor {
  def props[R <: HandshakeResult](peerAddress: InetSocketAddress,
                                  peerConfiguration: PeerConfiguration,
                                  peerEventBus: ActorRef,
                                  knownNodesManager: ActorRef,
                                  incomingConnection: Boolean,
                                  handshaker: Handshaker[R],
                                  authHandshaker: AuthHandshaker,
                                  messageDecoder: MessageDecoder): Props =
    Props(new PeerActor(
      peerAddress,
      rlpxConnectionFactory(authHandshaker, messageDecoder, peerConfiguration.rlpxConfiguration),
      peerConfiguration,
      peerEventBus,
      knownNodesManager,
      incomingConnection,
      initHandshaker = handshaker))

  def rlpxConnectionFactory(authHandshaker: AuthHandshaker, messageDecoder: MessageDecoder,
                            rlpxConfiguration: RLPxConfiguration): ActorContext => ActorRef = { ctx =>
    ctx.actorOf(
      RLPxConnectionHandler.props(NetworkMessageDecoder orElse messageDecoder, Versions.PV63, authHandshaker, rlpxConfiguration),
      "rlpx-connection")
  }

  case class RLPxConnection(ref: ActorRef, remoteAddress: InetSocketAddress, uriOpt: Option[URI], isInitiator: Boolean) {
    def sendMessage(message: MessageSerializable): Unit = {
      ref ! RLPxConnectionHandler.SendMessage(message)
    }
  }

  case class HandleConnection(connection: ActorRef, remoteAddress: InetSocketAddress)

  case class ConnectTo(uri: URI)

  case class SendMessage(message: MessageSerializable)

  private case object RetryConnectionTimeout

  private case object ResponseTimeout

  case object GetStatus
  case class StatusResponse(status: Status)

  case class DisconnectPeer(reason: Int)

  sealed trait Status
  object Status {
    case object Idle extends Status
    case object Connecting extends Status
    case class Handshaking(numRetries: Int) extends Status
    case object Handshaked extends Status
    case object Disconnected extends Status
  }
}<|MERGE_RESOLUTION|>--- conflicted
+++ resolved
@@ -5,6 +5,7 @@
 import io.iohk.ethereum.network.PeerManagerActor.PeerConfiguration
 import akka.actor._
 import akka.agent.Agent
+import akka.util.ByteString
 import io.iohk.ethereum.network.p2p._
 import io.iohk.ethereum.network.p2p.messages.WireProtocol._
 import io.iohk.ethereum.network.p2p.messages.Versions
@@ -200,11 +201,7 @@
           rlpxConnection.uriOpt.foreach(uri => knownNodesManager ! KnownNodesManager.RemoveKnownNode(uri))
         case _ => // nothing
       }
-<<<<<<< HEAD
-      log.debug("Received {}. Closing connection", d)
-=======
-      log.info(s"Received {}. Closing connection with peer ${peerAddress.getHostString}:${peerAddress.getPort}", d)
->>>>>>> ee51b10f
+      log.debug(s"Received {}. Closing connection with peer ${peerAddress.getHostString}:${peerAddress.getPort}", d)
       context unwatch rlpxConnection.ref
       context stop self
   }
