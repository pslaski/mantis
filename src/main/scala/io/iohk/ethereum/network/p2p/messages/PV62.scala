package io.iohk.ethereum.network.p2p.messages

import akka.util.ByteString
import io.iohk.ethereum.domain.SignedTransaction
import io.iohk.ethereum.network.p2p.Message
import io.iohk.ethereum.network.p2p.messages.CommonMessages._
import io.iohk.ethereum.rlp._
import io.iohk.ethereum.rlp.RLPImplicits._
import org.spongycastle.util.encoders.Hex
import io.iohk.ethereum.domain.BlockHeader

object PV62 {
  object NewBlockHashes {
    implicit val rlpEncDec = new RLPEncoder[NewBlockHashes] with RLPDecoder[NewBlockHashes] {
      override def encode(obj: NewBlockHashes): RLPEncodeable = {
        import obj._
        RLPList(hashes.map(BlockHash.rlpEncDec.encode): _*)
      }

      override def decode(rlp: RLPEncodeable): NewBlockHashes = rlp match {
        case rlpList: RLPList => NewBlockHashes(rlpList.items.map(BlockHash.rlpEncDec.decode))
        case _ => throw new RuntimeException("Cannot decode NewBlockHashes")
      }
    }

    val code: Int = Message.SubProtocolOffset + 0x01
  }

  case class NewBlockHashes(hashes: Seq[BlockHash]) extends Message {
    override def code: Int = NewBlockHashes.code
  }

  object GetBlockHeaders {
    implicit val rlpEncDec = new RLPEncoder[GetBlockHeaders] with RLPDecoder[GetBlockHeaders] {
      override def encode(obj: GetBlockHeaders): RLPEncodeable = {
        import obj._
        block match {
          case Left(blockNumber) => RLPList(blockNumber, maxHeaders, skip, if (reverse) 1 else 0)
          case Right(blockHash) => RLPList(blockHash.toArray[Byte], maxHeaders, skip, if (reverse) 1 else 0)
        }
      }

      override def decode(rlp: RLPEncodeable): GetBlockHeaders = rlp match {
        case RLPList((block: RLPValue), maxHeaders, skip, reverse) if block.bytes.length < 32 =>
          GetBlockHeaders(Left(block), maxHeaders, skip, (reverse: Int) == 1)

        case RLPList((block: RLPValue), maxHeaders, skip, reverse) =>
          GetBlockHeaders(Right(ByteString(block: Array[Byte])), maxHeaders, skip, (reverse: Int) == 1)

        case _ => throw new RuntimeException("Cannot decode GetBlockHeaders")
      }
    }

    val code: Int = Message.SubProtocolOffset + 0x03
  }

  object BlockBodies {
    implicit val rlpEncDec = new RLPEncoder[BlockBodies] with RLPDecoder[BlockBodies] {
      override def encode(obj: BlockBodies): RLPEncodeable = {
        import obj._
        RLPList(bodies.map(BlockBody.rlpEncDec.encode): _*)
      }

      override def decode(rlp: RLPEncodeable): BlockBodies = rlp match {
        case rlpList: RLPList => BlockBodies(rlpList.items.map(BlockBody.rlpEncDec.decode))
        case _ => throw new RuntimeException("Cannot decode BlockBodies")
      }
    }

    val code: Int = Message.SubProtocolOffset + 0x06
  }

  case class BlockBodies(bodies: Seq[BlockBody]) extends Message {
    val code: Int = BlockBodies.code
  }

  object BlockBody {
    import BlockHeaderImplicits._
    implicit val rlpEncDec = new RLPEncoder[BlockBody] with RLPDecoder[BlockBody] {

      override def encode(obj: BlockBody): RLPEncodeable = {
        import obj._
        RLPList(
          RLPList(transactionList.map(CommonMessages.SignedTransactions.txRlpEncDec.encode): _*),
          RLPList(uncleNodesList.map(headerRlpEncDec.encode): _*))
      }

      override def decode(rlp: RLPEncodeable): BlockBody = rlp match {
        case RLPList((transactions: RLPList), (uncles: RLPList)) =>
          BlockBody(
            transactions.items.map(SignedTransactions.txRlpEncDec.decode),
            uncles.items.map(headerRlpEncDec.decode))
        case _ => throw new RuntimeException("Cannot decode BlockBody")
      }
    }
  }

  case class BlockBody(transactionList: Seq[SignedTransaction], uncleNodesList: Seq[BlockHeader]) {
    override def toString: String =
      s"""BlockBody{
         |transactionList: $transactionList
         |uncleNodesList: $uncleNodesList
         |}
    """.stripMargin
  }

  object BlockHash {
    implicit val rlpEncDec = new RLPEncoder[BlockHash] with RLPDecoder[BlockHash] {
      override def encode(obj: BlockHash): RLPEncodeable = {
        import obj._
        RLPList(hash.toArray[Byte], number)
      }

      override def decode(rlp: RLPEncodeable): BlockHash = rlp match {
        case RLPList(hash, number) => BlockHash(ByteString(hash: Array[Byte]), number)
        case _ => throw new RuntimeException("Cannot decode BlockHash")
      }
    }
  }

  case class BlockHash(hash: ByteString, number: BigInt) {
    override def toString: String = {
      s"""BlockHash {
         |hash: ${Hex.toHexString(hash.toArray[Byte])}
         |number: $number
         |}""".stripMargin
    }
  }

<<<<<<< HEAD


  case class GetBlockHeaders(block: Either[BigInt, ByteString], maxHeaders: BigInt, skip: BigInt, reverse: Boolean) extends Message {
=======
  case class GetBlockHeaders(block: Either[BigInt, ByteString], maxHeaders: BigInt, skip: BigInt, reverse: Int) extends Message {
>>>>>>> 9aa94211
    override def code: Int = GetBlockHeaders.code

    override def toString: String = {
      s"""GetBlockHeaders{
         |block: ${block.fold(a => a, b => Hex.toHexString(b.toArray[Byte]))}
         |maxHeaders: $maxHeaders
         |skip: $skip
         |reverse: $reverse
         |}
     """.stripMargin
    }
  }

  object BlockHeaderImplicits {

    implicit val headerRlpEncDec = new RLPEncoder[BlockHeader] with RLPDecoder[BlockHeader] {

      override def encode(obj: BlockHeader): RLPEncodeable = {
        import obj._
        RLPList(
          parentHash.toArray[Byte],
          ommersHash.toArray[Byte],
          beneficiary.toArray[Byte],
          stateRoot.toArray[Byte],
          transactionsRoot.toArray[Byte],
          receiptsRoot.toArray[Byte],
          logsBloom.toArray[Byte],
          difficulty,
          number,
          gasLimit,
          gasUsed,
          unixTimestamp,
          extraData.toArray[Byte],
          mixHash.toArray[Byte],
          nonce.toArray[Byte])
      }

      override def decode(rlp: RLPEncodeable): BlockHeader = rlp match {
        case RLPList(parentHash, ommersHash, beneficiary, stateRoot, transactionsRoot, receiptsRoot,
                     logsBloom, difficulty, number, gasLimit, gasUsed, unixTimestamp, extraData, mixHash, nonce) =>
          BlockHeader(ByteString(parentHash: Array[Byte]),
                      ByteString(ommersHash: Array[Byte]),
                      ByteString(beneficiary: Array[Byte]),
                      ByteString(stateRoot: Array[Byte]),
                      ByteString(transactionsRoot: Array[Byte]),
                      ByteString(receiptsRoot: Array[Byte]),
                      ByteString(logsBloom: Array[Byte]),
                      difficulty,
                      number,
                      gasLimit,
                      gasUsed,
                      unixTimestamp,
                      ByteString(extraData: Array[Byte]),
                      ByteString(mixHash: Array[Byte]),
                      ByteString(nonce: Array[Byte]))
      }

    }

  }

<<<<<<< HEAD
  case class BlockHeader(
    parentHash: ByteString,
    ommersHash: ByteString,
    beneficiary: ByteString,
    stateRoot: ByteString,
    transactionsRoot: ByteString,
    receiptsRoot: ByteString,
    logsBloom: ByteString,
    difficulty: BigInt,
    number: BigInt,
    gasLimit: BigInt,
    gasUsed: BigInt,
    unixTimestamp: Long,
    extraData: ByteString,
    mixHash: ByteString,
    nonce: ByteString) {

    lazy val blockHash: ByteString = ByteString(sha3(encode[BlockHeader](this)))
=======
  object BlockHeaders {
>>>>>>> 9aa94211

    import BlockHeaderImplicits._

    implicit val headersRlpEncDec = new RLPEncoder[BlockHeaders] with RLPDecoder[BlockHeaders] {
      override def encode(obj: BlockHeaders): RLPEncodeable = {
        RLPList(obj.headers.map(headerRlpEncDec.encode): _*)
      }

      override def decode(rlp: RLPEncodeable): BlockHeaders = rlp match {
        case rlpList: RLPList => BlockHeaders(rlpList.items.map(headerRlpEncDec.decode))

        case _ => throw new RuntimeException("Cannot decode BlockHeaders")
      }
    }

    val code: Int = Message.SubProtocolOffset + 0x04

  }

  case class BlockHeaders(headers: Seq[BlockHeader]) extends Message {
    override def code: Int = BlockHeaders.code
  }

  object GetBlockBodies {
    implicit val rlpEncDec = new RLPEncoder[GetBlockBodies] with RLPDecoder[GetBlockBodies] {
      override def encode(obj: GetBlockBodies): RLPEncodeable = {
        import obj._
        RLPList(hashes.map(e => RLPValue(e.toArray[Byte])): _*)
      }

      override def decode(rlp: RLPEncodeable): GetBlockBodies = rlp match {
        case rlpList: RLPList => GetBlockBodies(rlpList.items.map(e => ByteString(e: Array[Byte])))

        case _ => throw new RuntimeException("Cannot decode BlockHeaders")
      }
    }

    val code: Int = Message.SubProtocolOffset + 0x05
  }

  case class GetBlockBodies(hashes: Seq[ByteString]) extends Message {
    override def code: Int = GetBlockBodies.code

    override def toString: String = {
      s"""GetBlockBodies {
         |hashes: ${hashes.map(h => Hex.toHexString(h.toArray[Byte]))}
         |}
     """.stripMargin
    }
  }
}<|MERGE_RESOLUTION|>--- conflicted
+++ resolved
@@ -127,13 +127,7 @@
     }
   }
 
-<<<<<<< HEAD
-
-
   case class GetBlockHeaders(block: Either[BigInt, ByteString], maxHeaders: BigInt, skip: BigInt, reverse: Boolean) extends Message {
-=======
-  case class GetBlockHeaders(block: Either[BigInt, ByteString], maxHeaders: BigInt, skip: BigInt, reverse: Int) extends Message {
->>>>>>> 9aa94211
     override def code: Int = GetBlockHeaders.code
 
     override def toString: String = {
@@ -195,28 +189,7 @@
 
   }
 
-<<<<<<< HEAD
-  case class BlockHeader(
-    parentHash: ByteString,
-    ommersHash: ByteString,
-    beneficiary: ByteString,
-    stateRoot: ByteString,
-    transactionsRoot: ByteString,
-    receiptsRoot: ByteString,
-    logsBloom: ByteString,
-    difficulty: BigInt,
-    number: BigInt,
-    gasLimit: BigInt,
-    gasUsed: BigInt,
-    unixTimestamp: Long,
-    extraData: ByteString,
-    mixHash: ByteString,
-    nonce: ByteString) {
-
-    lazy val blockHash: ByteString = ByteString(sha3(encode[BlockHeader](this)))
-=======
   object BlockHeaders {
->>>>>>> 9aa94211
 
     import BlockHeaderImplicits._
 
