package io.iohk.ethereum.blockchain.sync

import scala.concurrent.duration.FiniteDuration
import scala.concurrent.ExecutionContext.Implicits.global
import akka.actor._
import akka.util.ByteString
import io.iohk.ethereum.domain.BlockHeader
import io.iohk.ethereum.network.{EtcPeerManagerActor, Peer}
import io.iohk.ethereum.network.PeerEventBusActor.PeerEvent.MessageFromPeer
import io.iohk.ethereum.network.PeerEventBusActor.{PeerSelector, Subscribe, Unsubscribe}
import io.iohk.ethereum.network.PeerEventBusActor.SubscriptionClassifier.MessageClassifier
import io.iohk.ethereum.network.EtcPeerManagerActor.PeerInfo
import io.iohk.ethereum.network.p2p.messages.PV62.{BlockBody, BlockHeaders, GetBlockHeaders}
import io.iohk.ethereum.utils.Config.Sync._

trait FastSync {
  selfSyncController: SyncController =>

  import FastSync._
  import SyncController._

  def startFastSync(): Unit = {
    log.info("Trying to start block synchronization (fast mode)")
    fastSyncStateStorage.getSyncState() match {
      case Some(syncState) => startFastSync(syncState)
      case None => startFastSyncFromScratch()
    }
  }

  private def startingFastSync: Receive = handlePeerUpdates orElse {
    case RetryStart => startFastSync()
  }

  private def startFastSync(syncState: SyncState): Unit = {
    context become new SyncingHandler(syncState).receive
    self ! ProcessSyncing
  }

  private def startFastSyncFromScratch(): Unit = {
    val peersUsedToChooseTarget = peersToDownloadFrom.filter(_._2.forkAccepted)

    if (peersUsedToChooseTarget.size >= minPeersToChooseTargetBlock) {
      peersUsedToChooseTarget.foreach { case (peer, PeerInfo(status, _, _, _)) =>
        peerEventBus ! Subscribe(MessageClassifier(Set(BlockHeaders.code), PeerSelector.WithId(peer.id)))
        etcPeerManager ! EtcPeerManagerActor.SendMessage(GetBlockHeaders(Right(status.bestHash), 1, 0, reverse = false), peer.id)
      }
      log.debug("Asking {} peers for block headers", peersUsedToChooseTarget.size)
      val timeout = scheduler.scheduleOnce(peerResponseTimeout, self, BlockHeadersTimeout)
      context become waitingForBlockHeaders(peersUsedToChooseTarget.keySet, Map.empty, timeout)
    } else {
      log.info("Block synchronization (fast mode) not started. Need at least {} peers, but there are only {} available at the moment. Retrying in {}",
        minPeersToChooseTargetBlock, peersUsedToChooseTarget.size, startRetryInterval)
      scheduleStartRetry(startRetryInterval)
      context become startingFastSync
    }
  }

  private def waitingForBlockHeaders(waitingFor: Set[Peer],
                             received: Map[Peer, BlockHeader],
                             timeout: Cancellable): Receive = handlePeerUpdates orElse {
    case MessageFromPeer(BlockHeaders(Seq(blockHeader)), peerId) =>
      peerEventBus ! Unsubscribe(MessageClassifier(Set(BlockHeaders.code), PeerSelector.WithId(peerId)))

      val newWaitingFor = waitingFor.filterNot(_.id == peerId)

      waitingFor.find(_.id == peerId).foreach { peer =>
        val newReceived = received + (peer -> blockHeader)

        if (newWaitingFor.isEmpty) {
          timeout.cancel()
          tryStartFastSync(newReceived)
        } else context become waitingForBlockHeaders(newWaitingFor, newReceived, timeout)
      }

    case MessageFromPeer(BlockHeaders(blockHeaders), peerId) =>
      peerEventBus ! Unsubscribe(MessageClassifier(Set(BlockHeaders.code), PeerSelector.WithId(peerId)))
      blacklist(peerId, blacklistDuration,s"did not respond with 1 header but with ${blockHeaders.size}, blacklisting for $blacklistDuration")
      waitingFor.find(_.id == peerId).foreach { peer =>
        context become waitingForBlockHeaders(waitingFor - peer, received, timeout)
      }

    case BlockHeadersTimeout =>
      waitingFor.foreach { peer =>
        peerEventBus ! Unsubscribe(MessageClassifier(Set(BlockHeaders.code), PeerSelector.WithId(peer.id)))
        blacklist(peer.id, blacklistDuration, s"did not respond within required time with block header, blacklisting for $blacklistDuration")
      }
      tryStartFastSync(received)
  }

  private def tryStartFastSync(receivedHeaders: Map[Peer, BlockHeader]): Unit = {
    log.debug("Trying to start fast sync. Received {} block headers", receivedHeaders.size)
    if (receivedHeaders.size >= minPeersToChooseTargetBlock) {
      val (mostUpToDatePeer, mostUpToDateBlockHeader) = receivedHeaders.maxBy(_._2.number)
      val targetBlock = mostUpToDateBlockHeader.number - targetBlockOffset

      if (targetBlock < 1) {
        log.debug("Target block is less than 1, starting regular sync")
        appStateStorage.fastSyncDone()
        context become idle
        self ! FastSyncDone
      } else {
        log.debug("Starting fast sync. Asking peer {} for target block header ({})", mostUpToDatePeer.id, targetBlock)

        peerEventBus ! Subscribe(MessageClassifier(Set(BlockHeaders.code), PeerSelector.WithId(mostUpToDatePeer.id)))
        etcPeerManager ! EtcPeerManagerActor.SendMessage(GetBlockHeaders(Left(targetBlock), 1, 0, reverse = false), mostUpToDatePeer.id)
        val timeout = scheduler.scheduleOnce(peerResponseTimeout, self, TargetBlockTimeout)
        context become waitingForTargetBlock(mostUpToDatePeer, targetBlock, timeout)
      }

    } else {
      log.info("Block synchronization (fast mode) not started. Need to receive block headers from at least {} peers, but received only from {}. Retrying in {}",
        minPeersToChooseTargetBlock, receivedHeaders.size, startRetryInterval)
      scheduleStartRetry(startRetryInterval)
      context become startingFastSync
    }
  }

  def waitingForTargetBlock(peer: Peer,
                            targetBlockNumber: BigInt,
                            timeout: Cancellable): Receive = handlePeerUpdates orElse {
    case MessageFromPeer(blockHeaders: BlockHeaders, peerId) =>
      timeout.cancel()
      peerEventBus ! Unsubscribe(MessageClassifier(Set(BlockHeaders.code), PeerSelector.WithId(peer.id)))

      val targetBlockHeaderOpt = blockHeaders.headers.find(header => header.number == targetBlockNumber)
      targetBlockHeaderOpt match {
        case Some(targetBlockHeader) =>
          log.info("Starting block synchronization (fast mode)")
          val initialSyncState = SyncState(targetBlockHeader,
            mptNodesQueue = Seq(StateMptNodeHash(targetBlockHeader.stateRoot)))
          startFastSync(initialSyncState)

        case None =>
          blacklist(peer.id, blacklistDuration, s"did not respond with target block header, blacklisting and scheduling retry in $startRetryInterval")
          log.info("Block synchronization (fast mode) not started. Target block header not received. Retrying in {}", startRetryInterval)
          scheduleStartRetry(startRetryInterval)
          context become startingFastSync
      }

    case TargetBlockTimeout =>
      blacklist(peer.id, blacklistDuration, s"did not respond with target block header (timeout), blacklisting and scheduling retry in $startRetryInterval")
      log.info("Block synchronization (fast mode) not started. Target block header receive timeout. Retrying in {}", startRetryInterval)
      peerEventBus ! Unsubscribe(MessageClassifier(Set(BlockHeaders.code), PeerSelector.WithId(peer.id)))
      scheduleStartRetry(startRetryInterval)
      context become startingFastSync
  }

  def scheduleStartRetry(interval: FiniteDuration): Unit = {
    scheduler.scheduleOnce(interval, self, RetryStart)
  }

  private class SyncingHandler(initialSyncState: SyncState) {

    private val blockHeadersHandlerName = "block-headers-request-handler"

    private var mptNodesQueue: Seq[HashType] = initialSyncState.mptNodesQueue
    private var nonMptNodesQueue: Seq[HashType] = initialSyncState.nonMptNodesQueue
    private var blockBodiesQueue: Seq[ByteString] = initialSyncState.blockBodiesQueue
    private var receiptsQueue: Seq[ByteString] = initialSyncState.receiptsQueue
    private var downloadedNodesCount: Int = initialSyncState.downloadedNodesCount
    private var bestBlockHeaderNumber: BigInt = initialSyncState.bestBlockHeaderNumber

    private var assignedHandlers: Map[ActorRef, Peer] = Map.empty

    private val syncStateStorageActor = context.actorOf(Props[FastSyncStateActor], "state-storage")

    private var requestedMptNodes: Map[ActorRef, Seq[HashType]] = Map.empty
    private var requestedNonMptNodes: Map[ActorRef, Seq[HashType]] = Map.empty
    private var requestedBlockBodies: Map[ActorRef, Seq[ByteString]] = Map.empty
    private var requestedReceipts: Map[ActorRef, Seq[ByteString]] = Map.empty

    syncStateStorageActor ! fastSyncStateStorage

<<<<<<< HEAD
    private var blockChainOnlyPeers = Set.empty[Peer]

    private val syncStatePersistCancellable =
      scheduler.schedule(persistStateSnapshotInterval, persistStateSnapshotInterval) {
        syncStateStorageActor ! SyncState(
          initialSyncState.targetBlock,
          requestedMptNodes.values.flatten.toSeq.distinct ++ mptNodesQueue,
          requestedNonMptNodes.values.flatten.toSeq.distinct ++ nonMptNodesQueue,
          requestedBlockBodies.values.flatten.toSeq.distinct ++ blockBodiesQueue,
          requestedReceipts.values.flatten.toSeq.distinct ++ receiptsQueue,
          downloadedNodesCount,
          bestBlockHeaderNumber)
      }

    private val heartBeat = scheduler.schedule(syncRetryInterval, syncRetryInterval * 2, self, ProcessSyncing)

    def receive: Receive = handlePeerUpdates orElse handleFailingMptPeers orElse {
=======
    private val syncStatePersistCancellable = scheduler.schedule(persistStateSnapshotInterval, persistStateSnapshotInterval, self, PersistSyncState)
    private val heartBeat = scheduler.schedule(syncRetryInterval, syncRetryInterval * 2, self, ProcessSyncing)

    // scalastyle:off cyclomatic.complexity
    def receive: Receive = handlePeerUpdates orElse {
>>>>>>> c0db1a56
      case EnqueueNodes(hashes) =>
        hashes.foreach {
          case h: EvmCodeHash => nonMptNodesQueue = h +: nonMptNodesQueue
          case h: StorageRootHash => nonMptNodesQueue = h +: nonMptNodesQueue
          case h: StateMptNodeHash => mptNodesQueue = h +: mptNodesQueue
          case h: ContractStorageMptNodeHash => mptNodesQueue = h +: mptNodesQueue
        }

      case EnqueueBlockBodies(hashes) =>
        blockBodiesQueue ++= hashes

      case EnqueueReceipts(hashes) =>
        receiptsQueue ++= hashes

      case UpdateDownloadedNodesCount(num) =>
        downloadedNodesCount += num

      case BlockBodiesReceived(_, requestedHashes, blockBodies) =>
        insertBlocks(requestedHashes, blockBodies)

      case BlockHeadersReceived(_, headers) =>
        insertHeaders(headers)

      case ProcessSyncing =>
        processSyncing()

      case SyncRequestHandler.Done =>
        context unwatch sender()
        assignedHandlers -= sender()
        cleanupRequestedMaps(sender())
        processSyncing()

      case Terminated(ref) if assignedHandlers.contains(ref) =>
        context unwatch ref
        assignedHandlers -= ref
        mptNodesQueue ++= requestedMptNodes.getOrElse(ref, Nil)
        nonMptNodesQueue ++= requestedNonMptNodes.getOrElse(ref, Nil)
        blockBodiesQueue ++= requestedBlockBodies.getOrElse(ref, Nil)
        receiptsQueue ++= requestedReceipts.getOrElse(ref, Nil)
        cleanupRequestedMaps(ref)

      case PrintStatus =>
        printStatus()

      case PersistSyncState =>
        persistSyncState()
    }

    private def persistSyncState(): Unit = {
      syncStateStorageActor ! SyncState(
        initialSyncState.targetBlock,
        requestedMptNodes.values.flatten.toSeq.distinct ++ mptNodesQueue,
        requestedNonMptNodes.values.flatten.toSeq.distinct ++ nonMptNodesQueue,
        requestedBlockBodies.values.flatten.toSeq.distinct ++ blockBodiesQueue,
        requestedReceipts.values.flatten.toSeq.distinct ++ receiptsQueue,
        downloadedNodesCount,
        bestBlockHeaderNumber)
    }

    private def handleFailingMptPeers: Receive ={
      case BlockChainOnlyDownload(peer) =>
        blockChainOnlyPeers = (blockChainOnlyPeers + peer).take(blockChainOnlyPeersPoolSize)
    }

    private def printStatus() = {
      val totalNodesCount = downloadedNodesCount + mptNodesQueue.size + nonMptNodesQueue.size
      val formatPeer: (Peer) => String = peer => s"${peer.remoteAddress.getAddress.getHostAddress}:${peer.remoteAddress.getPort}"
      log.info(
        s"""|Block: ${appStateStorage.getBestBlockNumber()}/${initialSyncState.targetBlock.number}.
            |Peers waiting_for_response/connected: ${assignedHandlers.size}/${handshakedPeers.size} (${blacklistedPeers.size} blacklisted).
            |State: $downloadedNodesCount/$totalNodesCount nodes.
            |""".stripMargin.replace("\n", " "))
      log.debug(
        s"""|Connection status: connected(${assignedHandlers.values.map(formatPeer).toSeq.sorted.mkString(", ")})/
            |handshaked(${handshakedPeers.keys.map(formatPeer).toSeq.sorted.mkString(", ")})
            | blacklisted(${blacklistedPeers.map { case (id, _) => id.value }.mkString(", ")})
            |""".stripMargin.replace("\n", " ")
      )
    }

    private def cleanupRequestedMaps(handler: ActorRef): Unit = {
      requestedMptNodes = requestedMptNodes - handler
      requestedNonMptNodes = requestedNonMptNodes - handler
      requestedBlockBodies = requestedBlockBodies - handler
      requestedReceipts = requestedReceipts - handler
    }

    private def insertBlocks(requestedHashes: Seq[ByteString], blockBodies: Seq[BlockBody]): Unit = {
      //todo this is moved from FastSyncBlockBodiesRequestHandler.scala we should add block validation here [EC-249]
      //load header from chain by hash and check consistency with BlockValidator.validateHeaderAndBody
      //if invalid blacklist peer
      (requestedHashes zip blockBodies).foreach { case (hash, body) =>
        blockchain.save(hash, body)
      }

      val receivedHashes = requestedHashes.take(blockBodies.size)
      updateBestBlockIfNeeded(receivedHashes)
      val remainingBlockBodies = requestedHashes.drop(blockBodies.size)
      if (remainingBlockBodies.nonEmpty) {
        self ! FastSync.EnqueueBlockBodies(remainingBlockBodies)
      }
    }

    private def insertHeaders(headers: Seq[BlockHeader]): Unit = {
      val blockHeadersObtained = headers.takeWhile { header =>
        val parentTd: Option[BigInt] = blockchain.getTotalDifficultyByHash(header.parentHash)
        parentTd foreach { parentTotalDifficulty =>
          blockchain.save(header)
          blockchain.save(header.hash, parentTotalDifficulty + header.difficulty)
        }
        parentTd.isDefined
      }

      blockHeadersObtained.lastOption.foreach { lastHeader =>
        if (lastHeader.number > bestBlockHeaderNumber) {
          bestBlockHeaderNumber = lastHeader.number
        }
      }
    }

    def processSyncing(): Unit = {
      if (fullySynced) {
        finishFastSync()
      } else {
        if (anythingToDownload) processDownloads()
        else log.debug("No more items to request, waiting for {} responses", assignedHandlers.size)
      }
    }

    def finishFastSync(): Unit = {
      log.info("Block synchronization in fast mode finished, switching to regular mode")
      cleanup()
      appStateStorage.fastSyncDone()
      context become idle
      blockChainOnlyPeers = Set.empty
      self ! FastSyncDone
    }

    def cleanup(): Unit = {
      heartBeat.cancel()
      syncStatePersistCancellable.cancel()
      syncStateStorageActor ! PoisonPill
      fastSyncStateStorage.purge()
    }

    def processDownloads(): Unit = {
      if (unassignedPeers.isEmpty) {
        if (assignedHandlers.nonEmpty) {
          log.debug("There are no available peers, waiting for responses")
        } else {
          log.debug("There are no peers to download from, scheduling a retry in {}", syncRetryInterval)
          scheduler.scheduleOnce(syncRetryInterval, self, ProcessSyncing)
        }
      } else {
        val peers = unassignedPeers
        (peers -- blockChainOnlyPeers)
          .take(maxConcurrentRequests - assignedHandlers.size)
          .toSeq.sortBy(_.ref.toString())
          .foreach(assignWork)
        peers
          .intersect(blockChainOnlyPeers)
          .take(maxConcurrentRequests - assignedHandlers.size)
          .toSeq.sortBy(_.ref.toString())
          .foreach(assignBlockChainWork)
      }
    }

    def assignWork(peer: Peer): Unit = {
      if (nonMptNodesQueue.nonEmpty || mptNodesQueue.nonEmpty) {
        requestNodes(peer)
      } else {
        assignBlockChainWork(peer)
      }
    }

    def assignBlockChainWork(peer: Peer): Unit = {
      if (receiptsQueue.nonEmpty) {
        requestReceipts(peer)
      } else if (blockBodiesQueue.nonEmpty) {
        requestBlockBodies(peer)
      } else if (context.child(blockHeadersHandlerName).isEmpty &&
        initialSyncState.targetBlock.number > bestBlockHeaderNumber) {
        requestBlockHeaders(peer)
      }
    }

    def requestReceipts(peer: Peer): Unit = {
      val (receiptsToGet, remainingReceipts) = receiptsQueue.splitAt(receiptsPerRequest)
      val handler = context.actorOf(FastSyncReceiptsRequestHandler.props(
        peer, etcPeerManager, peerEventBus, receiptsToGet, appStateStorage, blockchain))
      context watch handler
      assignedHandlers += (handler -> peer)
      receiptsQueue = remainingReceipts
      requestedReceipts += handler -> receiptsToGet
    }

    def requestBlockBodies(peer: Peer): Unit = {
      val (blockBodiesToGet, remainingBlockBodies) = blockBodiesQueue.splitAt(blockBodiesPerRequest)
      val handler = context.actorOf(SyncBlockBodiesRequestHandler.props(peer, etcPeerManager, peerEventBus, blockBodiesToGet))
      context watch handler
      assignedHandlers += (handler -> peer)
      blockBodiesQueue = remainingBlockBodies
      requestedBlockBodies += handler -> blockBodiesToGet
    }

    def requestBlockHeaders(peer: Peer): Unit = {
      val limit: BigInt = if (blockHeadersPerRequest < (initialSyncState.targetBlock.number - bestBlockHeaderNumber))
        blockHeadersPerRequest
      else
        initialSyncState.targetBlock.number - bestBlockHeaderNumber

      val request = GetBlockHeaders(Left(bestBlockHeaderNumber + 1), limit, skip = 0, reverse = false)
      val handler = context.actorOf(
        SyncBlockHeadersRequestHandler.props(peer, etcPeerManager, peerEventBus, request, resolveBranches = false),
        blockHeadersHandlerName)
      context watch handler
      assignedHandlers += (handler -> peer)
    }

    def requestNodes(peer: Peer): Unit = {
      val (nonMptNodesToGet, remainingNonMptNodes) = nonMptNodesQueue.splitAt(nodesPerRequest)
      val (mptNodesToGet, remainingMptNodes) = mptNodesQueue.splitAt(nodesPerRequest - nonMptNodesToGet.size)
      val nodesToGet = nonMptNodesToGet ++ mptNodesToGet
      val handler = context.actorOf(FastSyncNodesRequestHandler.props(peer, etcPeerManager, peerEventBus, nodesToGet, blockchain,
        blockchainStorages.nodesKeyValueStorageFor(Some(initialSyncState.targetBlock.number))))
      context watch handler
      assignedHandlers += (handler -> peer)
      nonMptNodesQueue = remainingNonMptNodes
      mptNodesQueue = remainingMptNodes
      requestedMptNodes += handler -> mptNodesToGet
      requestedNonMptNodes += handler -> nonMptNodesToGet
    }

    def unassignedPeers: Set[Peer] = peersToDownloadFrom.keySet diff assignedHandlers.values.toSet

    def anythingToDownload: Boolean =
      anythingQueued || bestBlockHeaderNumber < initialSyncState.targetBlock.number

    def anythingQueued: Boolean =
      nonMptNodesQueue.nonEmpty ||
      mptNodesQueue.nonEmpty ||
      blockBodiesQueue.nonEmpty ||
      receiptsQueue.nonEmpty

    def fullySynced: Boolean = {
      bestBlockHeaderNumber >= initialSyncState.targetBlock.number &&
      !anythingQueued &&
      assignedHandlers.isEmpty
    }
  }

  private def updateBestBlockIfNeeded(receivedHashes: Seq[ByteString]): Unit = {
    val fullBlocks = receivedHashes.flatMap { hash =>
      for {
        header <- blockchain.getBlockHeaderByHash(hash)
        _ <- blockchain.getReceiptsByHash(hash)
      } yield header
    }

    if (fullBlocks.nonEmpty) {
      val bestReceivedBlock = fullBlocks.maxBy(_.number)
      if (appStateStorage.getBestBlockNumber() < bestReceivedBlock.number) {
        appStateStorage.putBestBlockNumber(bestReceivedBlock.number)
      }
    }
  }
}

object FastSync {
  private case object RetryStart
  private case object BlockHeadersTimeout
  private case object TargetBlockTimeout

  private case object ProcessSyncing
<<<<<<< HEAD
  case class BlockChainOnlyDownload(peer: Peer)
=======
  private case object PersistSyncState
>>>>>>> c0db1a56

  case class SyncState(
    targetBlock: BlockHeader,
    mptNodesQueue: Seq[HashType] = Nil,
    nonMptNodesQueue: Seq[HashType] = Nil,
    blockBodiesQueue: Seq[ByteString] = Nil,
    receiptsQueue: Seq[ByteString] = Nil,
    downloadedNodesCount: Int = 0,
    bestBlockHeaderNumber: BigInt = 0)

  case class EnqueueNodes(hashes: Seq[HashType])
  case class EnqueueBlockBodies(hashes: Seq[ByteString])
  case class EnqueueReceipts(hashes: Seq[ByteString])

  case class UpdateDownloadedNodesCount(update: Int)

  sealed trait HashType {
    def v: ByteString
  }
  case class StateMptNodeHash(v: ByteString) extends HashType
  case class ContractStorageMptNodeHash(v: ByteString) extends HashType
  case class EvmCodeHash(v: ByteString) extends HashType
  case class StorageRootHash(v: ByteString) extends HashType
}<|MERGE_RESOLUTION|>--- conflicted
+++ resolved
@@ -171,31 +171,13 @@
 
     syncStateStorageActor ! fastSyncStateStorage
 
-<<<<<<< HEAD
     private var blockChainOnlyPeers = Set.empty[Peer]
 
-    private val syncStatePersistCancellable =
-      scheduler.schedule(persistStateSnapshotInterval, persistStateSnapshotInterval) {
-        syncStateStorageActor ! SyncState(
-          initialSyncState.targetBlock,
-          requestedMptNodes.values.flatten.toSeq.distinct ++ mptNodesQueue,
-          requestedNonMptNodes.values.flatten.toSeq.distinct ++ nonMptNodesQueue,
-          requestedBlockBodies.values.flatten.toSeq.distinct ++ blockBodiesQueue,
-          requestedReceipts.values.flatten.toSeq.distinct ++ receiptsQueue,
-          downloadedNodesCount,
-          bestBlockHeaderNumber)
-      }
-
-    private val heartBeat = scheduler.schedule(syncRetryInterval, syncRetryInterval * 2, self, ProcessSyncing)
-
-    def receive: Receive = handlePeerUpdates orElse handleFailingMptPeers orElse {
-=======
     private val syncStatePersistCancellable = scheduler.schedule(persistStateSnapshotInterval, persistStateSnapshotInterval, self, PersistSyncState)
     private val heartBeat = scheduler.schedule(syncRetryInterval, syncRetryInterval * 2, self, ProcessSyncing)
 
     // scalastyle:off cyclomatic.complexity
-    def receive: Receive = handlePeerUpdates orElse {
->>>>>>> c0db1a56
+    def receive: Receive = handlePeerUpdates orElse handleFailingMptPeers orElse {
       case EnqueueNodes(hashes) =>
         hashes.foreach {
           case h: EvmCodeHash => nonMptNodesQueue = h +: nonMptNodesQueue
@@ -470,11 +452,8 @@
   private case object TargetBlockTimeout
 
   private case object ProcessSyncing
-<<<<<<< HEAD
+  private case object PersistSyncState
   case class BlockChainOnlyDownload(peer: Peer)
-=======
-  private case object PersistSyncState
->>>>>>> c0db1a56
 
   case class SyncState(
     targetBlock: BlockHeader,
